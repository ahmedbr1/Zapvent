--- conflicted
+++ resolved
@@ -69,11 +69,8 @@
   const queryClient = useQueryClient();
   const [dialogOpen, setDialogOpen] = useState(false);
   const [editingBazaarId, setEditingBazaarId] = useState<string | null>(null);
-<<<<<<< HEAD
   const [pendingDeleteId, setPendingDeleteId] = useState<string | null>(null);
-=======
   const isEventsOfficeUser = user?.role === AuthRole.EventOffice;
->>>>>>> 7a5b3371
 
   const { data, isLoading, isError, error, refetch } = useQuery({
     queryKey: ["events", "bazaars", token],
@@ -111,7 +108,6 @@
     },
   });
 
-<<<<<<< HEAD
   const deleteMutation = useMutation({
     mutationFn: (id: string) => deleteEvent(id, token ?? undefined),
     onMutate: (id: string) => {
@@ -128,14 +124,12 @@
       setPendingDeleteId(null);
     },
   });
-=======
   const bazaars = useMemo(() => {
     if (!data) return [];
     return [...data].sort(
       (a, b) => dayjs(a.startDate).valueOf() - dayjs(b.startDate).valueOf()
     );
   }, [data]);
->>>>>>> 7a5b3371
 
   const handleCreateClick = () => {
     setEditingBazaarId(null);
@@ -267,7 +261,6 @@
                         Vendors assigned: {bazaar.vendors?.length ?? 0}
                       </Typography>
                     </Stack>
-<<<<<<< HEAD
                     <Typography variant="h6" fontWeight={700}>
                       {bazaar.name}
                     </Typography>
@@ -308,29 +301,6 @@
               </Card>
             </Grid>
           ))}
-=======
-                  </CardContent>
-                  <CardActions sx={{ px: 3, pb: 3, alignItems: "center" }}>
-                    {disableEdit ? (
-                      <Typography variant="caption" color="error" sx={{ flexGrow: 1, pr: 1 }}>
-                        Bazaar already started; contact an administrator for changes.
-                      </Typography>
-                    ) : (
-                      <Box sx={{ flexGrow: 1 }} />
-                    )}
-                    <Button
-                      startIcon={<EditIcon />}
-                      onClick={() => handleEditClick(bazaar.id)}
-                      disabled={disableEdit}
-                    >
-                      Edit bazaar
-                    </Button>
-                  </CardActions>
-                </Card>
-              </Grid>
-            );
-          })}
->>>>>>> 7a5b3371
         </Grid>
       )}
 
