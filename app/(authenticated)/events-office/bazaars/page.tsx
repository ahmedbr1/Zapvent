"use client";

import { useMemo, useState } from "react";
import { useQuery, useMutation, useQueryClient } from "@tanstack/react-query";
import { useForm, Controller } from "react-hook-form";
import { z } from "zod";
import { zodResolver } from "@hookform/resolvers/zod";
import Grid from "@mui/material/Grid";
import Stack from "@mui/material/Stack";
import Typography from "@mui/material/Typography";
import Card from "@mui/material/Card";
import CardContent from "@mui/material/CardContent";
import CardActions from "@mui/material/CardActions";
import Box from "@mui/material/Box";
import Button from "@mui/material/Button";
import TextField from "@mui/material/TextField";
import MenuItem from "@mui/material/MenuItem";
import Divider from "@mui/material/Divider";
import Chip from "@mui/material/Chip";
import Dialog from "@mui/material/Dialog";
import DialogTitle from "@mui/material/DialogTitle";
import DialogContent from "@mui/material/DialogContent";
import DialogActions from "@mui/material/DialogActions";
import Alert from "@mui/material/Alert";
import Skeleton from "@mui/material/Skeleton";
import Fab from "@mui/material/Fab";
import AddIcon from "@mui/icons-material/AddRounded";
import EditIcon from "@mui/icons-material/EditRounded";
import DeleteIcon from "@mui/icons-material/DeleteRounded";
import { DateTimePicker } from "@mui/x-date-pickers/DateTimePicker";
import dayjs from "dayjs";
import { useSnackbar } from "notistack";
import { useAuthToken } from "@/hooks/useAuthToken";
import { useSessionUser } from "@/hooks/useSessionUser";
import {
  fetchUpcomingBazaars,
  createBazaar,
  updateBazaar,
  deleteEvent,
  type BazaarPayload,
} from "@/lib/services/events";
import { formatDateTime } from "@/lib/date";
import { AuthRole, Location } from "@/lib/types";

const bazaarSchema = z
  .object({
    name: z.string().min(3, "Name must be at least 3 characters"),
    description: z.string().min(10, "Add a meaningful description"),
    location: z.nativeEnum(Location, { message: "Choose a location" }),
    startDate: z.date({ message: "Start date is required" }),
    endDate: z.date({ message: "End date is required" }),
    registrationDeadline: z.date({ message: "Deadline is required" }),
  })
  .refine((values) => values.startDate < values.endDate, {
    message: "Start date must be before end date",
    path: ["startDate"],
  })
  .refine((values) => values.registrationDeadline < values.startDate, {
    message: "Deadline must be before the start date",
    path: ["registrationDeadline"],
  });

type BazaarFormValues = z.infer<typeof bazaarSchema>;

export default function BazaarManagementPage() {
  const token = useAuthToken();
  const user = useSessionUser();
  const { enqueueSnackbar } = useSnackbar();
  const queryClient = useQueryClient();
  const [dialogOpen, setDialogOpen] = useState(false);
  const [editingBazaarId, setEditingBazaarId] = useState<string | null>(null);
  const [pendingDeleteId, setPendingDeleteId] = useState<string | null>(null);
  const isEventsOfficeUser = user?.role === AuthRole.EventOffice;

  const { data, isLoading, isError, error, refetch } = useQuery({
    queryKey: ["events", "bazaars", token],
    queryFn: () => fetchUpcomingBazaars(token ?? undefined),
    enabled: Boolean(token),
  });

  const { control, handleSubmit, reset, formState, register } =
    useForm<BazaarFormValues>({
      resolver: zodResolver(bazaarSchema),
      defaultValues: defaultBazaarValues(),
    });

  const createMutation = useMutation({
    mutationFn: (payload: BazaarPayload) =>
      createBazaar(payload, token ?? undefined),
    onSuccess: () => {
      enqueueSnackbar("Bazaar created successfully", { variant: "success" });
      queryClient.invalidateQueries({ queryKey: ["events", "bazaars"] });
      closeDialog();
    },
    onError: (mutationError: unknown) => {
      enqueueSnackbar(resolveErrorMessage(mutationError), { variant: "error" });
    },
  });

  const updateMutation = useMutation({
    mutationFn: ({
      id,
      payload,
    }: {
      id: string;
      payload: Partial<BazaarPayload>;
    }) => updateBazaar(id, payload, token ?? undefined),
    onSuccess: () => {
      enqueueSnackbar("Bazaar updated", { variant: "success" });
      queryClient.invalidateQueries({ queryKey: ["events", "bazaars"] });
      closeDialog();
    },
    onError: (mutationError: unknown) => {
      enqueueSnackbar(resolveErrorMessage(mutationError), { variant: "error" });
    },
  });

  const deleteMutation = useMutation({
    mutationFn: (id: string) => deleteEvent(id, token ?? undefined),
    onMutate: (id: string) => {
      setPendingDeleteId(id);
    },
    onSuccess: () => {
      enqueueSnackbar("Bazaar deleted", { variant: "success" });
      queryClient.invalidateQueries({ queryKey: ["events", "bazaars"] });
    },
    onError: (mutationError: unknown) => {
      enqueueSnackbar(resolveErrorMessage(mutationError), { variant: "error" });
    },
    onSettled: () => {
      setPendingDeleteId(null);
    },
  });
  const bazaars = useMemo(() => {
    if (!data) return [];
    return [...data].sort(
      (a, b) => dayjs(a.startDate).valueOf() - dayjs(b.startDate).valueOf()
    );
  }, [data]);

  const bazaars = useMemo(() => {
    if (!data) return [];
    return [...data].sort(
      (a, b) => dayjs(a.startDate).valueOf() - dayjs(b.startDate).valueOf()
    );
  }, [data]);

  const handleCreateClick = () => {
    setEditingBazaarId(null);
    reset(defaultBazaarValues());
    setDialogOpen(true);
  };

  const handleEditClick = (bazaarId: string) => {
    const bazaar = (data ?? []).find((item) => item.id === bazaarId);
    if (!bazaar) return;
<<<<<<< HEAD

    if (isEventsOfficeUser && !dayjs(bazaar.startDate).isAfter(dayjs())) {
      enqueueSnackbar(
        "Bazaars that have started can only be edited by administrators.",
        { variant: "warning" }
      );
      return;
    }

=======
    if (isEventsOfficeUser && !dayjs(bazaar.startDate).isAfter(dayjs())) {
      enqueueSnackbar("Bazaars that have started can only be edited by administrators.", {
        variant: "warning",
      });
      return;
    }
>>>>>>> 5a0d3f47
    setEditingBazaarId(bazaarId);
    reset({
      name: bazaar.name,
      description: bazaar.description,
      location: bazaar.location as Location,
      startDate: dayjs(bazaar.startDate).toDate(),
      endDate: dayjs(bazaar.endDate).toDate(),
      registrationDeadline: dayjs(bazaar.registrationDeadline).toDate(),
    });
    setDialogOpen(true);
  };

  const handleDeleteClick = (bazaarId: string, bazaarName: string) => {
    const confirmed = window.confirm(
      `Delete "${bazaarName}"? This action cannot be undone.`
    );
    if (!confirmed) return;

    if (editingBazaarId === bazaarId) {
      closeDialog();
    }

    deleteMutation.mutate(bazaarId);
  };

  const closeDialog = () => {
    setDialogOpen(false);
    setEditingBazaarId(null);
  };

  const onSubmit = handleSubmit((values) => {
    const payload: BazaarPayload = {
      name: values.name,
      description: values.description,
      location: values.location,
      startDate: values.startDate.toISOString(),
      endDate: values.endDate.toISOString(),
      registrationDeadline: values.registrationDeadline.toISOString(),
    };

    if (editingBazaarId) {
      updateMutation.mutate({ id: editingBazaarId, payload });
    } else {
      createMutation.mutate(payload);
    }
  });

  const actionLabel = editingBazaarId ? "Save changes" : "Create bazaar";

  return (
    <Stack spacing={4}>
      <Stack spacing={1}>
        <Typography variant="h4" fontWeight={700}>
          Bazaar management
        </Typography>
        <Typography variant="body1" color="text.secondary">
          Craft immersive marketplace experiences across GUC campuses.
        </Typography>
      </Stack>

      {isEventsOfficeUser ? (
        <Typography variant="body2" color="text.secondary">
          Signed in as Events Office. All published bazaars sync automatically
          with vendor portals.
        </Typography>
      ) : null}

      {isLoading ? (
        <Grid container spacing={3}>
          {Array.from({ length: 3 }).map((_, index) => (
            <Grid key={`bazaar-skeleton-${index}`} size={{ xs: 12, md: 6, lg: 4 }}>
              <Skeleton
                variant="rectangular"
                height={280}
                sx={{ borderRadius: 3 }}
              />
            </Grid>
          ))}
        </Grid>
      ) : isError ? (
        <Alert
          severity="error"
          action={<Button onClick={() => refetch()}>Retry</Button>}
        >
          {resolveErrorMessage(error)}
        </Alert>
      ) : bazaars.length === 0 ? (
        <Alert severity="info">
          No bazaars scheduled yet. Tap "New bazaar" to launch your next campus
          experience.
        </Alert>
      ) : (
        <Grid container spacing={3}>
          {bazaars.map((bazaar) => {
<<<<<<< HEAD
            const hasStarted = !dayjs(bazaar.startDate).isAfter(dayjs());
            const isDeleting =
              deleteMutation.isPending && pendingDeleteId === bazaar.id;
            const disableActions = hasStarted || isDeleting;

            return (
              <Grid key={bazaar.id} size={{ xs: 12, md: 6, lg: 4 }}>
                <Card
                  sx={{
                    borderRadius: 3,
                    height: "100%",
                    display: "flex",
                    flexDirection: "column",
                  }}
=======
            const bazaarHasStarted = !dayjs(bazaar.startDate).isAfter(dayjs());
            const disableEdit = isEventsOfficeUser && bazaarHasStarted;
            return (
              <Grid key={bazaar.id} size={{ xs: 12, md: 6, lg: 4 }}>
                <Card
                  sx={{ borderRadius: 3, height: "100%", display: "flex", flexDirection: "column" }}
>>>>>>> 5a0d3f47
                >
                  <CardContent sx={{ flexGrow: 1 }}>
                    <Stack spacing={1.5}>
                      <Stack direction="row" spacing={1} alignItems="center">
                        <Chip label="Bazaar" size="small" color="secondary" />
<<<<<<< HEAD
                        <Chip
                          label={bazaar.location}
                          size="small"
                          variant="outlined"
                        />
=======
                        <Chip label={bazaar.location} size="small" variant="outlined" />
>>>>>>> 5a0d3f47
                      </Stack>
                      <Typography variant="h6" fontWeight={700}>
                        {bazaar.name}
                      </Typography>
                      <Typography variant="body2" color="text.secondary">
                        {bazaar.description}
                      </Typography>
                      <Divider sx={{ my: 1 }} />
<<<<<<< HEAD
                      <Detail
                        label="Starts"
                        value={formatDateTime(bazaar.startDate)}
                      />
                      <Detail
                        label="Ends"
                        value={formatDateTime(bazaar.endDate)}
                      />
=======
                      <Detail label="Starts" value={formatDateTime(bazaar.startDate)} />
                      <Detail label="Ends" value={formatDateTime(bazaar.endDate)} />
>>>>>>> 5a0d3f47
                      <Detail
                        label="Registration deadline"
                        value={formatDateTime(bazaar.registrationDeadline)}
                      />
                      <Typography variant="caption" color="text.secondary">
                        Vendors assigned: {bazaar.vendors?.length ?? 0}
                      </Typography>
                    </Stack>
                  </CardContent>
                  <CardActions sx={{ px: 3, pb: 3, alignItems: "center" }}>
                    {hasStarted ? (
                      <Typography
                        variant="caption"
                        color="error"
                        sx={{ flexGrow: 1, pr: 1 }}
                      >
                        Bazaar already started; contact an administrator for
                        changes.
                      </Typography>
                    ) : (
                      <Box sx={{ flexGrow: 1 }} />
                    )}
                    <Stack direction="row" spacing={1}>
                      <Button
                        startIcon={<EditIcon />}
                        onClick={() => handleEditClick(bazaar.id)}
                        disabled={disableActions}
                      >
                        Edit bazaar
                      </Button>
                      <Button
                        color="error"
                        startIcon={<DeleteIcon />}
                        onClick={() =>
                          handleDeleteClick(bazaar.id, bazaar.name)
                        }
                        disabled={disableActions}
                      >
                        Delete
                      </Button>
                    </Stack>
                  </CardActions>
                </Card>
              </Grid>
            );
          })}
        </Grid>
      )}

      <Fab
        color="primary"
        onClick={handleCreateClick}
        sx={{ position: "fixed", right: 32, bottom: 32 }}
        aria-label="Create new bazaar"
      >
        <AddIcon />
      </Fab>

      <Dialog open={dialogOpen} onClose={closeDialog} maxWidth="sm" fullWidth>
        <DialogTitle>
          {editingBazaarId ? "Edit bazaar" : "New bazaar"}
        </DialogTitle>
        <DialogContent>
          <Stack
            component="form"
            id="bazaar-form"
            spacing={2.5}
            sx={{ mt: 1 }}
            onSubmit={onSubmit}
          >
            <TextField
              label="Name"
              fullWidth
              {...register("name")}
              error={Boolean(formState.errors.name)}
              helperText={formState.errors.name?.message}
            />
            <TextField
              label="Description"
              fullWidth
              multiline
              minRows={3}
              {...register("description")}
              error={Boolean(formState.errors.description)}
              helperText={formState.errors.description?.message}
            />
            <Controller
              control={control}
              name="location"
              render={({ field }) => (
                <TextField
                  select
                  label="Location"
                  fullWidth
                  value={field.value ?? ""}
                  onChange={(event) =>
                    field.onChange(event.target.value as Location)
                  }
                  onBlur={field.onBlur}
                  inputRef={field.ref}
                  error={Boolean(formState.errors.location)}
                  helperText={formState.errors.location?.message}
                >
                  {Object.values(Location).map((loc) => (
                    <MenuItem key={loc} value={loc}>
                      {loc}
                    </MenuItem>
                  ))}
                </TextField>
              )}
            />
            <Controller
              control={control}
              name="startDate"
              render={({ field }) => (
                <DateTimePicker
                  label="Start"
                  value={field.value ? dayjs(field.value) : null}
                  onChange={(date) =>
                    field.onChange(date?.toDate() ?? field.value)
                  }
                  slotProps={{
                    textField: {
                      fullWidth: true,
                      error: Boolean(formState.errors.startDate),
                      helperText: formState.errors.startDate?.message,
                    },
                  }}
                />
              )}
            />
            <Controller
              control={control}
              name="endDate"
              render={({ field }) => (
                <DateTimePicker
                  label="End"
                  value={field.value ? dayjs(field.value) : null}
                  onChange={(date) =>
                    field.onChange(date?.toDate() ?? field.value)
                  }
                  slotProps={{
                    textField: {
                      fullWidth: true,
                      error: Boolean(formState.errors.endDate),
                      helperText: formState.errors.endDate?.message,
                    },
                  }}
                />
              )}
            />
            <Controller
              control={control}
              name="registrationDeadline"
              render={({ field }) => (
                <DateTimePicker
                  label="Registration deadline"
                  value={field.value ? dayjs(field.value) : null}
                  onChange={(date) =>
                    field.onChange(date?.toDate() ?? field.value)
                  }
                  slotProps={{
                    textField: {
                      fullWidth: true,
                      error: Boolean(
                        formState.errors.registrationDeadline
                      ),
                      helperText:
                        formState.errors.registrationDeadline?.message,
                    },
                  }}
                />
              )}
            />
          </Stack>
        </DialogContent>
        <DialogActions sx={{ px: 3, pb: 2 }}>
          <Button onClick={closeDialog} color="inherit">
            Cancel
          </Button>
          <Button
            type="submit"
            form="bazaar-form"
            variant="contained"
            disabled={
              createMutation.isPending ||
              updateMutation.isPending ||
              deleteMutation.isPending
            }
          >
            {actionLabel}
          </Button>
        </DialogActions>
      </Dialog>
    </Stack>
  );
}

function defaultBazaarValues(): BazaarFormValues {
  const now = dayjs();
  return {
    name: "",
    description: "",
    location: Location.Cairo,
    startDate: now.add(7, "day").hour(10).minute(0).toDate(),
    endDate: now.add(7, "day").hour(18).minute(0).toDate(),
    registrationDeadline: now.add(5, "day").hour(17).minute(0).toDate(),
  };
}

function Detail({ label, value }: { label: string; value: string }) {
  return (
    <Stack spacing={0.25}>
      <Typography variant="subtitle2" fontWeight={600}>
        {label}
      </Typography>
      <Typography variant="body2" color="text.secondary">
        {value}
      </Typography>
    </Stack>
  );
}

function resolveErrorMessage(error: unknown) {
  if (error instanceof Error) return error.message;
  if (error && typeof error === "object" && "message" in error) {
    const value = (error as { message?: string }).message;
    if (typeof value === "string") return value;
  }
  return "Something went wrong. Please try again.";
}<|MERGE_RESOLUTION|>--- conflicted
+++ resolved
@@ -138,13 +138,6 @@
     );
   }, [data]);
 
-  const bazaars = useMemo(() => {
-    if (!data) return [];
-    return [...data].sort(
-      (a, b) => dayjs(a.startDate).valueOf() - dayjs(b.startDate).valueOf()
-    );
-  }, [data]);
-
   const handleCreateClick = () => {
     setEditingBazaarId(null);
     reset(defaultBazaarValues());
@@ -154,7 +147,6 @@
   const handleEditClick = (bazaarId: string) => {
     const bazaar = (data ?? []).find((item) => item.id === bazaarId);
     if (!bazaar) return;
-<<<<<<< HEAD
 
     if (isEventsOfficeUser && !dayjs(bazaar.startDate).isAfter(dayjs())) {
       enqueueSnackbar(
@@ -164,14 +156,6 @@
       return;
     }
 
-=======
-    if (isEventsOfficeUser && !dayjs(bazaar.startDate).isAfter(dayjs())) {
-      enqueueSnackbar("Bazaars that have started can only be edited by administrators.", {
-        variant: "warning",
-      });
-      return;
-    }
->>>>>>> 5a0d3f47
     setEditingBazaarId(bazaarId);
     reset({
       name: bazaar.name,
@@ -266,7 +250,6 @@
       ) : (
         <Grid container spacing={3}>
           {bazaars.map((bazaar) => {
-<<<<<<< HEAD
             const hasStarted = !dayjs(bazaar.startDate).isAfter(dayjs());
             const isDeleting =
               deleteMutation.isPending && pendingDeleteId === bazaar.id;
@@ -281,28 +264,16 @@
                     display: "flex",
                     flexDirection: "column",
                   }}
-=======
-            const bazaarHasStarted = !dayjs(bazaar.startDate).isAfter(dayjs());
-            const disableEdit = isEventsOfficeUser && bazaarHasStarted;
-            return (
-              <Grid key={bazaar.id} size={{ xs: 12, md: 6, lg: 4 }}>
-                <Card
-                  sx={{ borderRadius: 3, height: "100%", display: "flex", flexDirection: "column" }}
->>>>>>> 5a0d3f47
                 >
                   <CardContent sx={{ flexGrow: 1 }}>
                     <Stack spacing={1.5}>
                       <Stack direction="row" spacing={1} alignItems="center">
                         <Chip label="Bazaar" size="small" color="secondary" />
-<<<<<<< HEAD
                         <Chip
                           label={bazaar.location}
                           size="small"
                           variant="outlined"
                         />
-=======
-                        <Chip label={bazaar.location} size="small" variant="outlined" />
->>>>>>> 5a0d3f47
                       </Stack>
                       <Typography variant="h6" fontWeight={700}>
                         {bazaar.name}
@@ -311,7 +282,6 @@
                         {bazaar.description}
                       </Typography>
                       <Divider sx={{ my: 1 }} />
-<<<<<<< HEAD
                       <Detail
                         label="Starts"
                         value={formatDateTime(bazaar.startDate)}
@@ -320,10 +290,6 @@
                         label="Ends"
                         value={formatDateTime(bazaar.endDate)}
                       />
-=======
-                      <Detail label="Starts" value={formatDateTime(bazaar.startDate)} />
-                      <Detail label="Ends" value={formatDateTime(bazaar.endDate)} />
->>>>>>> 5a0d3f47
                       <Detail
                         label="Registration deadline"
                         value={formatDateTime(bazaar.registrationDeadline)}
