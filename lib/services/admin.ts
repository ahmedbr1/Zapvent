--- conflicted
+++ resolved
@@ -92,24 +92,6 @@
   return response.vendors ?? [];
 }
 
-<<<<<<< HEAD
-=======
-export async function verifyVendor(vendorId: string, token?: string) {
-  const response = await apiFetch<AdminActionResponse>(
-    `/vendors/admin/${vendorId}/verify`,
-    {
-      method: "PATCH",
-      token,
-    }
-  );
-
-  if (!response.success) {
-    throw new Error(response.message ?? "Failed to verify vendor");
-  }
-
-  return response;
-}
-
 export async function approveVendorAccount(vendorId: string, token?: string) {
   const response = await apiFetch<AdminActionResponse>(
     `/vendors/admin/${vendorId}/approve`,
@@ -164,7 +146,6 @@
   return response;
 }
 
->>>>>>> f8ee546b
 export async function rejectUser(
   userId: string,
   reason: string | undefined,
