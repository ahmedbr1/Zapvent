--- conflicted
+++ resolved
@@ -20,12 +20,8 @@
 router.post(
   "/apply-bazaar",
   loginRequired,
-<<<<<<< HEAD
-  // allowedRoles(["Vendor"]),
-=======
   allowedRoles(["Vendor"]),
   upload.fields([{ name: "attendeeIds", maxCount: 5 }]),
->>>>>>> 39434485
   vendorController.applyToBazaar.bind(vendorController)
 );
 
