--- conflicted
+++ resolved
@@ -8,11 +8,7 @@
 router.get(
   "/professors",
   loginRequired,
-<<<<<<< HEAD
-  allowedRoles(["User", "Admin", "EventsOffice"]),
-=======
   allowedRoles(["Student", "Professor", "Staff", "TA", "Admin"]),
->>>>>>> 97ee59e5
   userController.getProfessors.bind(userController)
 );
 router.get(
