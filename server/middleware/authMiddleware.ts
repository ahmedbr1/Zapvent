--- conflicted
+++ resolved
@@ -7,11 +7,7 @@
 }
 
 const JWT_SECRET = process.env.JWT_SECRET;
-<<<<<<< HEAD
 export type UserRole = "User" | "Admin" | "Vendor" | "EventsOffice";
-=======
-export type UserRole = "User" | "Admin" | "Vendor" | "EventOffice";
->>>>>>> aef77277
 
 export interface AuthRequest extends Request {
   user?: {
