<<<<<<< HEAD
import EventModel, { IEvent } from "../models/Event";
import { EventType } from "../models/Event";

export async function getAllEvents() {
  try {
    const currentDate = new Date();

    // Fetch only events that haven't started yet
    const events = await EventModel.find({
      startDate: { $gt: currentDate },
    });

=======
// server/services/eventService.ts
import { Types } from "mongoose";
import Comment from "../models/Comment";
import Rating from "../models/Rating";
import EventModel, {
  EventType,
  FundingSource,
  Location,
  IEvent,
} from "../models/Event";

export async function deleteEventById(eventId: string) {
  if (!Types.ObjectId.isValid(eventId)) {
    throw new Error("INVALID_EVENT_ID");
  }

  const event = await EventModel.findById(eventId);
  if (!event) return null;

  // OPTIONAL: cleanup related docs if they reference Event by id
  await Promise.all([
    Comment.deleteMany({ event: event._id }),
    Rating.deleteMany({ event: event._id }),
  ]);

  await event.deleteOne(); // or Event.findByIdAndDelete(eventId)
  return event;
}

export const editBazaarDetails = async (
  eventId: string,
  updateData: Partial<IEvent>
): Promise<IEvent | null> => {
  try {
    const updatedEvent = await EventModel.findByIdAndUpdate(
      eventId,
      updateData,
      { new: true, runValidators: true }
    );
    return updatedEvent;
  } catch (error) {
    console.error("Error updating event:", error);
    throw error;
  }
};

export const createTrip = async (
  tripData: Partial<IEvent>
): Promise<IEvent> => {
  try {
    const newTrip = await EventModel.create(tripData);
    return newTrip;
  } catch (error) {
    console.error("Error creating trip:", error);
    throw error;
  }
};

export const editTripDetails = async (
  tripId: string,
  updateData: Partial<IEvent>
): Promise<IEvent | null> => {
  try {
    const updatedTrip = await EventModel.findByIdAndUpdate(tripId, updateData, {
      new: true,
      runValidators: true,
    });
    return updatedTrip;
  } catch (error) {
    console.error("Error updating trip:", error);
    throw error;
  }
};

export interface IGetAllEventsResponse {
  success: boolean;
  data?: unknown;
  message?: string;
}

export interface ICreateBazaarInput {
  name: string;
  description: string;
  startDate: string | Date;
  endDate: string | Date;
  registrationDeadline: string | Date;
  location: Location;
}

export interface ICreateBazaarResponse {
  success: boolean;
  message: string;
  data?: unknown;
}

export async function getAllEvents(
  sortOrder: number = 0
): Promise<IGetAllEventsResponse> {
  try {
    const currentDate = new Date();

    // Create the base query for events that haven't started yet
    let query = EventModel.find({
      startDate: { $gt: currentDate },
    });

    // Apply sorting if specified
    if (sortOrder === 1 || sortOrder === -1) {
      query = query.sort({ startDate: sortOrder });
    }

    // Execute the query
    const events = await query;

>>>>>>> a586aa10
    return {
      success: true,
      data: events,
    };
  } catch (error) {
    console.error("Error fetching events:", error);
    return {
      success: false,
      message: "An error occurred while fetching events.",
    };
  }
}

<<<<<<< HEAD
export async function updateConferenceById(
  eventId: string,
  updateData: Partial<IEvent>
) {
  const event = await EventModel.findById(eventId);

  if (!event) {
    throw new Error("Event not found");
  }

  if (event.eventType !== EventType.CONFERENCE) {
    throw new Error("Event is not a conference");
  }

  return EventModel.findByIdAndUpdate(eventId, updateData, { new: true });
=======
export async function getUpcomingBazaars() {
  const now = new Date();

  const allBazaars = await EventModel.find({
    eventType: EventType.BAZAAR,
    archived: false,
  });

  allBazaars.forEach((bazaar) => {
    console.log(
      `- ${bazaar.name}: startDate = ${bazaar.startDate}, comparison: ${bazaar.startDate >= now}`
    );
  });

  const bazaars = allBazaars.filter((bazaar) => bazaar.startDate >= now);
  return bazaars;
}

export async function createBazaar(
  payload: ICreateBazaarInput
): Promise<ICreateBazaarResponse> {
  try {
    const {
      name,
      description,
      startDate,
      endDate,
      registrationDeadline,
      location,
    } = payload;

    const parsedStart = new Date(startDate);
    const parsedEnd = new Date(endDate);
    const parsedDeadline = new Date(registrationDeadline);

    if (
      Number.isNaN(parsedStart.getTime()) ||
      Number.isNaN(parsedEnd.getTime()) ||
      Number.isNaN(parsedDeadline.getTime())
    ) {
      return {
        success: false,
        message: "Invalid date format provided.",
      };
    }

    if (parsedStart > parsedEnd) {
      return {
        success: false,
        message: "Start date must be before end date.",
      };
    }

    if (parsedDeadline >= parsedStart) {
      return {
        success: false,
        message: "Registration deadline must be before the start date.",
      };
    }

    const bazaar = await EventModel.create({
      name,
      description,
      startDate: parsedStart,
      endDate: parsedEnd,
      date: parsedStart,
      registrationDeadline: parsedDeadline,
      location,
      fundingSource: FundingSource.GUC,
    });

    return {
      success: true,
      message: "Bazaar created successfully.",
      data: {
        id: bazaar._id.toString(),
        name: bazaar.name,
        startDate: bazaar.startDate,
        endDate: bazaar.endDate,
        location: bazaar.location,
        registrationDeadline: bazaar.registrationDeadline,
        description: bazaar.description,
      },
    };
  } catch (error) {
    console.error("Error creating bazaar:", error);
    return {
      success: false,
      message: "An error occurred while creating the bazaar.",
    };
  }
>>>>>>> a586aa10
}<|MERGE_RESOLUTION|>--- conflicted
+++ resolved
@@ -1,17 +1,3 @@
-<<<<<<< HEAD
-import EventModel, { IEvent } from "../models/Event";
-import { EventType } from "../models/Event";
-
-export async function getAllEvents() {
-  try {
-    const currentDate = new Date();
-
-    // Fetch only events that haven't started yet
-    const events = await EventModel.find({
-      startDate: { $gt: currentDate },
-    });
-
-=======
 // server/services/eventService.ts
 import { Types } from "mongoose";
 import Comment from "../models/Comment";
@@ -126,7 +112,6 @@
     // Execute the query
     const events = await query;
 
->>>>>>> a586aa10
     return {
       success: true,
       data: events,
@@ -140,7 +125,6 @@
   }
 }
 
-<<<<<<< HEAD
 export async function updateConferenceById(
   eventId: string,
   updateData: Partial<IEvent>
@@ -155,8 +139,9 @@
     throw new Error("Event is not a conference");
   }
 
-  return EventModel.findByIdAndUpdate(eventId, updateData, { new: true });
-=======
+  return EventModel.findByIdAndUpdate(eventId, updateData, { new: true }); 
+  }
+
 export async function getUpcomingBazaars() {
   const now = new Date();
 
@@ -248,5 +233,4 @@
       message: "An error occurred while creating the bazaar.",
     };
   }
->>>>>>> a586aa10
 }