--- conflicted
+++ resolved
@@ -1,4 +1,3 @@
-<<<<<<< HEAD
 import eventModel from "../models/Event";
 import { IEvent } from "../models/Event";
 
@@ -46,7 +45,6 @@
     throw error;
   }
 };
-=======
 import EventModel, { EventType, FundingSource, Location } from "../models/Event";
 
 export interface IGetAllEventsResponse {
@@ -183,5 +181,4 @@
       message: "An error occurred while creating the bazaar.",
     };
   }
-}
->>>>>>> 62de8757
+}