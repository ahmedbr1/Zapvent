--- conflicted
+++ resolved
@@ -1,17 +1,4 @@
-<<<<<<< HEAD
-import EventModel from "../models/Event";
-
-export async function getAllEvents() {
-  try {
-    const currentDate = new Date();
-
-    // Fetch only events that haven't started yet
-    const events = await EventModel.find({
-      startDate: { $gt: currentDate },
-    });
-
-=======
-import eventModel, {
+import EventModel, {
   EventType,
   FundingSource,
   Location,
@@ -23,7 +10,7 @@
   updateData: Partial<IEvent>
 ): Promise<IEvent | null> => {
   try {
-    const updatedEvent = await eventModel.findByIdAndUpdate(
+    const updatedEvent = await EventModel.findByIdAndUpdate(
       eventId,
       updateData,
       { new: true, runValidators: true }
@@ -39,7 +26,7 @@
   tripData: Partial<IEvent>
 ): Promise<IEvent> => {
   try {
-    const newTrip = await eventModel.create(tripData);
+    const newTrip = await EventModel.create(tripData);
     return newTrip;
   } catch (error) {
     console.error("Error creating trip:", error);
@@ -52,7 +39,7 @@
   updateData: Partial<IEvent>
 ): Promise<IEvent | null> => {
   try {
-    const updatedTrip = await eventModel.findByIdAndUpdate(tripId, updateData, {
+    const updatedTrip = await EventModel.findByIdAndUpdate(tripId, updateData, {
       new: true,
       runValidators: true,
     });
@@ -103,7 +90,6 @@
     // Execute the query
     const events = await query;
 
->>>>>>> ec01e5c3
     return {
       success: true,
       data: events,
@@ -115,14 +101,12 @@
       message: "An error occurred while fetching events.",
     };
   }
-<<<<<<< HEAD
-=======
 }
 
 export async function getUpcomingBazaars() {
   const now = new Date();
 
-  const allBazaars = await eventModel.find({
+  const allBazaars = await EventModel.find({
     eventType: EventType.BAZAAR,
     archived: false,
   });
@@ -210,5 +194,4 @@
       message: "An error occurred while creating the bazaar.",
     };
   }
->>>>>>> ec01e5c3
 }