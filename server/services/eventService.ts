--- conflicted
+++ resolved
@@ -16,17 +16,14 @@
   BazaarApplication,
 } from "../models/Vendor";
 import UserModel, { IUser, userRole } from "../models/User";
-<<<<<<< HEAD
 import * as XLSX from "xlsx";
 import * as qr from "qr-image";
 import { emailService } from "./emailService";
-=======
 import { notifyUsersOfNewEvent } from "./notificationService";
 
 function escapeRegex(value: string): string {
   return value.replace(/[.*+?^${}()|[\]\\]/g, "\\$&");
 }
->>>>>>> cdab922b
 
 function buildProfessorName(
   user: Pick<IUser, "firstName" | "lastName">
@@ -1612,7 +1609,6 @@
   }
 }
 
-<<<<<<< HEAD
 export async function approveWorkshop(
   workshopId: string
 ): Promise<ICreateWorkshopResponse> {
@@ -2288,7 +2284,10 @@
     return {
       success: false,
       message: "An error occurred while sending certificates.",
-=======
+    };
+  }
+}
+
 type EventReportFiltersBase = {
   eventType?: EventType;
   date?: Date;
@@ -2500,7 +2499,6 @@
     return {
       success: false,
       message: "Failed to build sales report.",
->>>>>>> cdab922b
     };
   }
 }