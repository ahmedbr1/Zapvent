<<<<<<< HEAD
import UserModel, { userRole } from "../models/User";
import { emailService } from "./emailService";


export async function approveUser(userId: string) {
  const user = await UserModel.findById(userId);
  
  if (!user) {
    throw new Error('User not found');
  }

  if (user.verified) {
    throw new Error('User is already verified');
  }

  if (user.role === userRole.STUDENT) {
    throw new Error('Students are auto-verified and do not need admin approval');
  }

  // Approve the user
  user.verified = true;
  await user.save();

  // Send approval email
  await emailService.sendApprovalEmail(user);

  return {
    message: 'User approved successfully and notification email sent',
    user: {
      id: user._id,
      firstName: user.firstName,
      lastName: user.lastName,
      email: user.email,
      role: user.role,
      verified: user.verified
    }
  };
}

export async function rejectUser(userId: string, reason?: string) {
  const user = await UserModel.findById(userId);
  
  if (!user) {
    throw new Error('User not found');
  }

  if (user.verified) {
    throw new Error('Cannot reject an already verified user');
  }

  // Send rejection email before deleting
  await emailService.sendRejectionEmail(user, reason);


  return {
    message: 'User rejected and notified successfully',
    user: {
      id: user._id,
      firstName: user.firstName,
      lastName: user.lastName,
      email: user.email,
      role: user.role
    }
  };
=======
import AdminModel, { IAdmin } from "../models/Admin";
import { isValidObjectId } from "mongoose";

export interface CreateAdminData {
  firstName: string;
  lastName: string;
  email: string;
  password: string;
  status?: "Active" | "Blocked";
}

export interface AdminResponse {
  id: string;
  firstName: string;
  lastName: string;
  email: string;
  status: "Active" | "Blocked";
  createdAt: Date;
  updatedAt: Date;
}

export async function findAll(): Promise<AdminResponse[]> {
  const admins = await AdminModel.find().lean();

  return admins.map((admin) => ({
    id: admin._id as string,
    firstName: admin.firstName,
    lastName: admin.lastName,
    email: admin.email,
    status: admin.status,
    createdAt: admin.createdAt,
    updatedAt: admin.updatedAt,
  }));
}

export async function findById(id: string): Promise<AdminResponse | null> {
  const admin = (await AdminModel.findById(id).lean()) as IAdmin | null;

  if (!admin) {
    return null;
  }

  return {
    id: admin._id as string,
    firstName: admin.firstName,
    lastName: admin.lastName,
    email: admin.email,
    status: admin.status,
    createdAt: admin.createdAt,
    updatedAt: admin.updatedAt,
  };
}

export async function findByEmail(email: string): Promise<IAdmin | null> {
  return AdminModel.findOne({ email }).lean() as Promise<IAdmin | null>;
}

export async function createAdmin(
  data: CreateAdminData
): Promise<{ success: boolean; admin?: AdminResponse; message?: string }> {
  try {
    const existingAdmin = await findByEmail(data.email);

    if (existingAdmin) {
      return {
        success: false,
        message: "An admin with this email already exists",
      };
    }

    const emailRegex = /^[^\s@]+@[^\s@]+\.[^\s@]+$/;
    if (!emailRegex.test(data.email)) {
      return {
        success: false,
        message: "Invalid email format",
      };
    }

    if (data.password.length < 8) {
      return {
        success: false,
        message: "Password must be at least 8 characters long",
      };
    }

    const admin = new AdminModel({
      firstName: data.firstName,
      lastName: data.lastName,
      email: data.email,
      password: data.password, // Will be hashed by pre-save hook
      status: data.status || "Active",
    });

    const savedAdmin = await admin.save();

    return {
      success: true,
      admin: {
        id: savedAdmin._id.toString(),
        firstName: savedAdmin.firstName,
        lastName: savedAdmin.lastName,
        email: savedAdmin.email,
        status: savedAdmin.status,
        createdAt: savedAdmin.createdAt,
        updatedAt: savedAdmin.updatedAt,
      },
    };
  } catch (error) {
    console.error("Error creating admin:", error);
    return {
      success: false,
      message: "Failed to create admin",
    };
  }
}

export async function updateAdminStatus(
  id: string,
  status: "Active" | "Blocked"
): Promise<{ success: boolean; admin?: AdminResponse; message?: string }> {
  try {
    const admin = (await AdminModel.findByIdAndUpdate(
      id,
      { status },
      { new: true, runValidators: true }
    ).lean()) as IAdmin | null;

    if (!admin) {
      return {
        success: false,
        message: "Admin not found",
      };
    }

    return {
      success: true,
      admin: {
        id: admin._id as string,
        firstName: admin.firstName,
        lastName: admin.lastName,
        email: admin.email,
        status: admin.status,
        createdAt: admin.createdAt,
        updatedAt: admin.updatedAt,
      },
    };
  } catch (error) {
    console.error("Error updating admin status:", error);
    return {
      success: false,
      message: "Failed to update admin status",
    };
  }
}

export async function deleteAdmin(
  id: string
): Promise<{ success: boolean; message?: string }> {
  try {
    if (!isValidObjectId(id)) {
      return {
        success: false,
        message: "Invalid admin ID",
      };
    }
    const admin = await AdminModel.findByIdAndDelete(id);

    if (!admin) {
      return {
        success: false,
        message: "Admin not found",
      };
    }

    return {
      success: true,
      message: "Admin deleted successfully",
    };
  } catch (error) {
    console.error("Error deleting admin:", error);
    return {
      success: false,
      message: "Failed to delete admin",
    };
  }
>>>>>>> ec01e5c3
}<|MERGE_RESOLUTION|>--- conflicted
+++ resolved
@@ -1,4 +1,3 @@
-<<<<<<< HEAD
 import UserModel, { userRole } from "../models/User";
 import { emailService } from "./emailService";
 
@@ -63,7 +62,6 @@
       role: user.role
     }
   };
-=======
 import AdminModel, { IAdmin } from "../models/Admin";
 import { isValidObjectId } from "mongoose";
 
@@ -249,5 +247,4 @@
       message: "Failed to delete admin",
     };
   }
->>>>>>> ec01e5c3
 }