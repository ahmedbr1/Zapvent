--- conflicted
+++ resolved
@@ -31,10 +31,6 @@
   loyaltyForum: z
     .string()
     .url({ message: "Please enter a valid URL." })
-<<<<<<< HEAD
-    .or(z.literal(""))
-=======
->>>>>>> f8ee546b
     .optional(),
 });
 
@@ -413,7 +409,6 @@
   }
 }
 
-<<<<<<< HEAD
 export async function verifyVendor(vendorId: string): Promise<{
   success: boolean;
   message: string;
@@ -476,19 +471,6 @@
   try {
     const vendor = await vendorModel.findById(vendorId).select("-password");
 
-=======
-export async function approveVendorAccount(vendorId: string) {
-  try {
-    const vendor = await vendorModel.findByIdAndUpdate(
-      vendorId,
-      {
-        verified: true,
-        verificationStatus: VendorStatus.APPROVED,
-      },
-      { new: true }
-    );
-
->>>>>>> f8ee546b
     if (!vendor) {
       return {
         success: false,
@@ -498,7 +480,6 @@
 
     return {
       success: true,
-<<<<<<< HEAD
       data: {
         id: vendor._id.toString(),
         email: vendor.email,
@@ -556,29 +537,6 @@
         { new: true, runValidators: true }
       )
       .select("-password");
-=======
-      message: "Vendor account approved successfully",
-    };
-  } catch (error) {
-    console.error("Error approving vendor account:", error);
-    return {
-      success: false,
-      message: "Failed to approve vendor account",
-    };
-  }
-}
-
-export async function rejectVendorAccount(vendorId: string) {
-  try {
-    const vendor = await vendorModel.findByIdAndUpdate(
-      vendorId,
-      {
-        verified: false,
-        verificationStatus: VendorStatus.REJECTED,
-      },
-      { new: true }
-    );
->>>>>>> f8ee546b
 
     if (!vendor) {
       return {
@@ -589,7 +547,6 @@
 
     return {
       success: true,
-<<<<<<< HEAD
       message: "Profile updated successfully",
       data: {
         id: vendor._id.toString(),
@@ -606,15 +563,6 @@
     return {
       success: false,
       message: "An error occurred while updating profile",
-=======
-      message: "Vendor account rejected",
-    };
-  } catch (error) {
-    console.error("Error rejecting vendor account:", error);
-    return {
-      success: false,
-      message: "Failed to reject vendor account",
->>>>>>> f8ee546b
     };
   }
 }