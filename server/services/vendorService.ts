--- conflicted
+++ resolved
@@ -1,21 +1,3 @@
-<<<<<<< HEAD
-import vendorModel, { VendorStatus } from "../models/Vendor";
-
-export async function updateVendorStatus(vendorId: string, status: VendorStatus) {
-  try {
-    const vendor = await vendorModel.findByIdAndUpdate(
-      vendorId,
-      { status },
-      { new: true }
-    );
-    if (!vendor) {
-      return { success: false, message: "Vendor not found." };
-    }
-    return { success: true, data: vendor };
-  } catch (error) {
-    console.error("Error updating vendor status:", error);
-    return { success: false, message: "Error updating vendor status." };
-=======
 import VendorModel, { VendorStatus } from "../models/Vendor";
 import EventModel, { EventType } from "../models/Event";
 
@@ -111,6 +93,5 @@
       success: false,
       message: "An error occurred while submitting application",
     };
->>>>>>> 7f4e5f1d
   }
 }