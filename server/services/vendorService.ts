import vendorModel, {
  IVendor,
  VendorStatus,
  BoothInfo,
  BazaarApplication,
} from "../models/Vendor";
import { z } from "zod";
import EventModel, { EventType } from "../models/Event";
import { Types } from "mongoose";

// Zod schema for vendor signup validation
export const vendorSignupSchema = z.object({
  email: z.string().email({ message: "Please enter a valid email." }).trim(),
  password: z
    .string()
    .min(8, { message: "Password must be at least 8 characters long" })
    .max(20, { message: "Password must be at most 20 characters long" })
    .regex(/[a-zA-Z]/, {
      message: "Password must contain at least one letter.",
    })
    .regex(/[0-9]/, { message: "Password must contain at least one number." })
    .regex(/[^a-zA-Z0-9]/, {
      message: "Password must contain at least one special character.",
    })
    .trim(),
  companyName: z
    .string()
    .min(2, { message: "Company name must be at least 2 characters long." })
    .max(50, { message: "Company name must be at most 50 characters long." })
    .trim(),
  loyaltyForum: z
    .string()
    .url({ message: "Please enter a valid URL." })
<<<<<<< HEAD
    .or(z.literal(""))
=======
>>>>>>> f8ee546b
    .optional(),
});

export type vendorSignupData = z.infer<typeof vendorSignupSchema>;

export async function findAll() {
  return vendorModel.find().lean();
}

export interface AdminVendorApplication {
  eventId: string;
  eventName?: string;
  status: VendorStatus;
  applicationDate?: Date;
  attendees: number;
  boothSize: number;
  boothLocation?: string;
  boothStartTime?: Date;
  boothEndTime?: Date;
}

export interface AdminVendorResponse {
  id: string;
  email: string;
  companyName: string;
  verified: boolean;
  verificationStatus: VendorStatus;
  loyaltyForum?: string;
  logo?: string;
  taxCard?: string;
  documents?: string;
  applications: AdminVendorApplication[];
  pendingApplications: number;
  approvedApplications: number;
  rejectedApplications: number;
  createdAt: Date;
  updatedAt: Date;
}

export async function create(data: Partial<IVendor>) {
  const doc = new vendorModel(data);
  return doc.save();
}

// Vendor signup service function
export async function signup(vendorData: vendorSignupData) {
  // Validate with Zod
  const validatedData = vendorSignupSchema.parse(vendorData);

  const email = validatedData.email.toLowerCase();

  // Create vendor with default values for required fields
  const vendorDataWithDefaults = {
    ...validatedData,
    email,
    documents: "", // Fixed: use correct field name
    logo: "",
    taxCard: "",
    loyaltyForum: validatedData.loyaltyForum ?? "",
  };

  const vendor = new vendorModel(vendorDataWithDefaults);
  await vendor.save();

  // Return vendor without password
  const vendorWithoutPassword = vendor.toObject();
  delete (vendorWithoutPassword as Partial<IVendor>).password;
  return vendorWithoutPassword;
}

export async function applyToBazaar(
  vendorId: string,
  applicationData: {
    eventId: string;
    attendees: { name: string; email: string }[];
    boothSize: number;
    boothInfo?: {
      boothLocation?: string;
      boothStartTime?: Date;
      boothEndTime?: Date;
    };
  }
) {
  try {
    console.log("=== applyToBazaar Service Called ===");
    console.log("vendorId:", vendorId);
    console.log("applicationData:", JSON.stringify(applicationData, null, 2));

    // Validate event exists and is a bazaar
    if (!Types.ObjectId.isValid(applicationData.eventId)) {
      console.log("Invalid eventId format");
      return { success: false, message: "Invalid eventId" };
    }
    const event = await EventModel.findById(applicationData.eventId);
    if (!event) {
      console.log("Event not found in database");
      return { success: false, message: "Event not found" };
    }
    console.log("Event found:", event.name, "Type:", event.eventType);

    if (event.eventType !== EventType.BAZAAR) {
      console.log("Event is not a bazaar, type:", event.eventType);
      return { success: false, message: "Event is not a bazaar" };
    }

    // Validate attendees count (1..5)
    if (
      !Array.isArray(applicationData.attendees) ||
      applicationData.attendees.length < 1
    ) {
      console.log("Invalid attendees array:", applicationData.attendees);
      return { success: false, message: "At least 1 attendee is required" };
    }
    // Validate attendees count (max 5)
    if (applicationData.attendees.length > 5) {
      return { success: false, message: "Maximum 5 attendees allowed" };
    }
    // Validate booth size
    if (
      !Number.isFinite(applicationData.boothSize) ||
      applicationData.boothSize < 1
    ) {
      return { success: false, message: "boothSize must be a number >= 1" };
    }

    let boothInfoToSave: BoothInfo | undefined = undefined;
    if (applicationData.boothInfo) {
      const { boothStartTime, boothEndTime, boothLocation } =
        applicationData.boothInfo;

      if (
        (boothStartTime && !boothEndTime) ||
        (!boothStartTime && boothEndTime)
      ) {
        return {
          success: false,
          message:
            "Both boothStartTime and boothEndTime are required when providing booth schedule",
        };
      }

      if (boothStartTime && boothEndTime) {
        const start = new Date(boothStartTime);
        const end = new Date(boothEndTime);
        if (isNaN(start.getTime()) || isNaN(end.getTime())) {
          return {
            success: false,
            message: "Invalid boothStartTime or boothEndTime",
          };
        }
        if (end <= start) {
          return {
            success: false,
            message: "boothEndTime must be after boothStartTime",
          };
        }
        // Ensure booth times fall within the event duration (optional but recommended)
        if (event.startDate && event.endDate) {
          if (start < event.startDate || end > event.endDate) {
            return {
              success: false,
              message: "Booth times must be within the event start/end dates",
            };
          }
        }
        boothInfoToSave = {
          boothLocation: boothLocation || undefined,
          boothStartTime: start,
          boothEndTime: end,
        };
      }
    }

    // Prepare application payload
    const newApplication: BazaarApplication = {
      eventId: new Types.ObjectId(applicationData.eventId),
      status: VendorStatus.PENDING,
      applicationDate: new Date(),
      attendees: applicationData.attendees,
      boothSize: applicationData.boothSize,
      ...(boothInfoToSave ? { boothInfo: boothInfoToSave } : {}),
    };

    console.log(
      "Prepared application:",
      JSON.stringify(newApplication, null, 2)
    );

    // Atomically insert only if no existing application for this event
    console.log("Attempting to save application to vendor:", vendorId);
    const updatedVendor = await vendorModel.findOneAndUpdate(
      {
        _id: vendorId,
        "applications.eventId": {
          $ne: new Types.ObjectId(applicationData.eventId),
        },
      },
      { $push: { applications: newApplication } },
      {
        new: true,
        runValidators: true,
        projection: { applications: { $slice: -1 } }, // return only the inserted subdoc
      }
    );

    if (!updatedVendor) {
      console.log("Failed to update vendor - checking if vendor exists");
      const exists = await vendorModel.exists({ _id: vendorId });
      if (!exists) {
        console.log("Vendor not found:", vendorId);
        return { success: false, message: "Vendor not found" };
      }
      console.log("Vendor exists but already applied for this bazaar");
      return { success: false, message: "Already applied for this bazaar" };
    }

    console.log("Application saved successfully!");

    // Update event capacity - decrease available spots
    const numAttendees = applicationData.attendees.length;
    await EventModel.findByIdAndUpdate(applicationData.eventId, {
      $inc: { capacity: -numAttendees },
    });
    console.log(`Decreased event capacity by ${numAttendees} attendees`);

    const savedApp = updatedVendor.applications[0];
    return {
      success: true,
      message: "Application submitted successfully",
      data: savedApp,
    };
  } catch (error) {
    console.error("Error applying to bazaar:", error);
    return {
      success: false,
      message: "An error occurred while submitting application",
    };
  }
}

export async function getVendorApplications(vendorId: string) {
  try {
    const vendor = await vendorModel
      .findById(vendorId)
      .select("applications")
      .lean();

    if (!vendor) {
      return {
        success: false,
        message: "Vendor not found",
      };
    }

    // Get event details for each application
    const applicationsWithEvents = await Promise.all(
      (vendor.applications || []).map(async (app) => {
        const event = await EventModel.findById(app.eventId).lean();
        return {
          id: app._id?.toString(),
          eventId: app.eventId.toString(),
          eventName: event?.name || "Unknown Event",
          eventDate: event?.date,
          eventLocation: event?.location,
          eventType: event?.eventType,
          applicationDate: app.applicationDate,
          status: app.status,
          attendees: app.attendees.length,
          boothSize: app.boothSize,
          boothLocation: app.boothInfo?.boothLocation,
          boothStartTime: app.boothInfo?.boothStartTime,
          boothEndTime: app.boothInfo?.boothEndTime,
        };
      })
    );

    return {
      success: true,
      message: "Applications retrieved successfully",
      data: applicationsWithEvents,
    };
  } catch (error) {
    console.error("Error getting vendor applications:", error);
    return {
      success: false,
      message: "An error occurred while retrieving applications",
    };
  }
}

export async function findAllForAdmin(): Promise<{
  success: boolean;
  message: string;
  count: number;
  vendors: AdminVendorResponse[];
}> {
  try {
    const vendors = await vendorModel
      .find()
      .lean<Array<IVendor & { _id: Types.ObjectId }>>();

    const normalized: AdminVendorResponse[] = await Promise.all(
      vendors.map(async (vendor) => {
        // Fetch event names for all applications
        const applicationsWithNames = await Promise.all(
          (vendor.applications ?? []).map(async (application) => {
            const event = await EventModel.findById(application.eventId)
              .select("name")
              .lean<{ name: string }>();

            return {
              eventId: application.eventId.toString(),
              eventName: event?.name || "Unknown Event",
              status: application.status,
              applicationDate: application.applicationDate,
              attendees: application.attendees?.length ?? 0,
              boothSize: application.boothSize,
              boothLocation: application.boothInfo?.boothLocation,
              boothStartTime: application.boothInfo?.boothStartTime,
              boothEndTime: application.boothInfo?.boothEndTime,
            };
          })
        );

        const pendingApplications = applicationsWithNames.filter(
          (app) => app.status === VendorStatus.PENDING
        ).length;
        const approvedApplications = applicationsWithNames.filter(
          (app) => app.status === VendorStatus.APPROVED
        ).length;
        const rejectedApplications = applicationsWithNames.filter(
          (app) => app.status === VendorStatus.REJECTED
        ).length;

        return {
          id: vendor._id.toString(),
          email: vendor.email,
          companyName: vendor.companyName,
          verified: vendor.verified ?? false,
          verificationStatus: vendor.verificationStatus ?? VendorStatus.PENDING,
          loyaltyForum: vendor.loyaltyForum || undefined,
          logo: vendor.logo || undefined,
          taxCard: vendor.taxCard || undefined,
          documents: vendor.documents || undefined,
          applications: applicationsWithNames,
          pendingApplications,
          approvedApplications,
          rejectedApplications,
          createdAt: vendor.createdAt,
          updatedAt: vendor.updatedAt,
        };
      })
    );

    return {
      success: true,
      message: normalized.length
        ? "Vendors retrieved successfully"
        : "No vendors found",
      count: normalized.length,
      vendors: normalized,
    };
  } catch (error) {
    console.error("Error retrieving vendors:", error);
    return {
      success: false,
      message: "Failed to retrieve vendors",
      count: 0,
      vendors: [],
    };
  }
}

<<<<<<< HEAD
export async function verifyVendor(vendorId: string): Promise<{
  success: boolean;
  message: string;
  data?: { id: string; companyName: string; isVerified: boolean };
}> {
  try {
    if (!Types.ObjectId.isValid(vendorId)) {
      return {
        success: false,
        message: "Invalid vendor ID format",
      };
    }

    const vendor = await vendorModel.findById(vendorId);

    if (!vendor) {
      return {
        success: false,
        message: "Vendor not found",
      };
    }

    const updatedVendor = await vendorModel.findByIdAndUpdate(
      vendorId,
      { $set: { isVerified: true } },
      { new: true }
    );

    if (!updatedVendor) {
      return {
        success: false,
        message: "Failed to verify vendor",
      };
    }

    return {
      success: true,
      message: "Vendor verified successfully",
      data: {
        id: updatedVendor._id.toString(),
        companyName: updatedVendor.companyName,
        isVerified: true,
      },
    };
  } catch (error) {
    console.error("Error verifying vendor:", error);
    return {
      success: false,
      message: "An error occurred while verifying the vendor",
    };
  }
}

// Get vendor profile by ID
export async function getVendorProfile(vendorId: string): Promise<{
  success: boolean;
  message?: string;
  data?: Partial<IVendor>;
}> {
  try {
    const vendor = await vendorModel.findById(vendorId).select("-password");

=======
export async function approveVendorAccount(vendorId: string) {
  try {
    const vendor = await vendorModel.findByIdAndUpdate(
      vendorId,
      {
        verified: true,
        verificationStatus: VendorStatus.APPROVED,
      },
      { new: true }
    );

>>>>>>> f8ee546b
    if (!vendor) {
      return {
        success: false,
        message: "Vendor not found",
      };
    }

    return {
      success: true,
<<<<<<< HEAD
      data: {
        id: vendor._id.toString(),
        email: vendor.email,
        companyName: vendor.companyName,
        loyaltyForum: vendor.loyaltyForum,
        logo: vendor.logo,
        taxCard: vendor.taxCard,
        documents: vendor.documents,
        isVerified: vendor.isVerified,
        createdAt: vendor.createdAt,
        updatedAt: vendor.updatedAt,
      },
    };
  } catch (error) {
    console.error("Error fetching vendor profile:", error);
    return {
      success: false,
      message: "An error occurred while fetching vendor profile",
    };
  }
}

// Update vendor profile
export async function updateVendorProfile(
  vendorId: string,
  updateData: Partial<IVendor>
): Promise<{
  success: boolean;
  message?: string;
  data?: Partial<IVendor>;
}> {
  try {
    const allowedUpdates = [
      "companyName",
      "loyaltyForum",
      "logo",
      "taxCard",
      "documents",
    ];
    const updates: Partial<IVendor> = {};

    // Only allow specific fields to be updated
    for (const key of allowedUpdates) {
      if (key in updateData) {
        updates[key as keyof IVendor] = updateData[
          key as keyof IVendor
        ] as never;
      }
    }

    const vendor = await vendorModel
      .findByIdAndUpdate(
        vendorId,
        { $set: updates },
        { new: true, runValidators: true }
      )
      .select("-password");
=======
      message: "Vendor account approved successfully",
    };
  } catch (error) {
    console.error("Error approving vendor account:", error);
    return {
      success: false,
      message: "Failed to approve vendor account",
    };
  }
}

export async function rejectVendorAccount(vendorId: string) {
  try {
    const vendor = await vendorModel.findByIdAndUpdate(
      vendorId,
      {
        verified: false,
        verificationStatus: VendorStatus.REJECTED,
      },
      { new: true }
    );
>>>>>>> f8ee546b

    if (!vendor) {
      return {
        success: false,
        message: "Vendor not found",
      };
    }

    return {
      success: true,
<<<<<<< HEAD
      message: "Profile updated successfully",
      data: {
        id: vendor._id.toString(),
        email: vendor.email,
        companyName: vendor.companyName,
        loyaltyForum: vendor.loyaltyForum,
        logo: vendor.logo,
        taxCard: vendor.taxCard,
        documents: vendor.documents,
      },
    };
  } catch (error) {
    console.error("Error updating vendor profile:", error);
    return {
      success: false,
      message: "An error occurred while updating profile",
=======
      message: "Vendor account rejected",
    };
  } catch (error) {
    console.error("Error rejecting vendor account:", error);
    return {
      success: false,
      message: "Failed to reject vendor account",
>>>>>>> f8ee546b
    };
  }
}<|MERGE_RESOLUTION|>--- conflicted
+++ resolved
@@ -31,10 +31,6 @@
   loyaltyForum: z
     .string()
     .url({ message: "Please enter a valid URL." })
-<<<<<<< HEAD
-    .or(z.literal(""))
-=======
->>>>>>> f8ee546b
     .optional(),
 });
 
@@ -408,70 +404,6 @@
   }
 }
 
-<<<<<<< HEAD
-export async function verifyVendor(vendorId: string): Promise<{
-  success: boolean;
-  message: string;
-  data?: { id: string; companyName: string; isVerified: boolean };
-}> {
-  try {
-    if (!Types.ObjectId.isValid(vendorId)) {
-      return {
-        success: false,
-        message: "Invalid vendor ID format",
-      };
-    }
-
-    const vendor = await vendorModel.findById(vendorId);
-
-    if (!vendor) {
-      return {
-        success: false,
-        message: "Vendor not found",
-      };
-    }
-
-    const updatedVendor = await vendorModel.findByIdAndUpdate(
-      vendorId,
-      { $set: { isVerified: true } },
-      { new: true }
-    );
-
-    if (!updatedVendor) {
-      return {
-        success: false,
-        message: "Failed to verify vendor",
-      };
-    }
-
-    return {
-      success: true,
-      message: "Vendor verified successfully",
-      data: {
-        id: updatedVendor._id.toString(),
-        companyName: updatedVendor.companyName,
-        isVerified: true,
-      },
-    };
-  } catch (error) {
-    console.error("Error verifying vendor:", error);
-    return {
-      success: false,
-      message: "An error occurred while verifying the vendor",
-    };
-  }
-}
-
-// Get vendor profile by ID
-export async function getVendorProfile(vendorId: string): Promise<{
-  success: boolean;
-  message?: string;
-  data?: Partial<IVendor>;
-}> {
-  try {
-    const vendor = await vendorModel.findById(vendorId).select("-password");
-
-=======
 export async function approveVendorAccount(vendorId: string) {
   try {
     const vendor = await vendorModel.findByIdAndUpdate(
@@ -483,7 +415,6 @@
       { new: true }
     );
 
->>>>>>> f8ee546b
     if (!vendor) {
       return {
         success: false,
@@ -493,7 +424,119 @@
 
     return {
       success: true,
-<<<<<<< HEAD
+      message: "Vendor account approved successfully",
+    };
+  } catch (error) {
+    console.error("Error approving vendor account:", error);
+    return {
+      success: false,
+      message: "Failed to approve vendor account",
+    };
+  }
+}
+
+export async function rejectVendorAccount(vendorId: string) {
+  try {
+    const vendor = await vendorModel.findByIdAndUpdate(
+      vendorId,
+      {
+        verified: false,
+        verificationStatus: VendorStatus.REJECTED,
+      },
+      { new: true }
+    );
+
+    if (!vendor) {
+      return {
+        success: false,
+        message: "Vendor not found",
+      };
+    }
+
+    return {
+      success: true,
+      message: "Vendor account rejected",
+    };
+  } catch (error) {
+    console.error("Error rejecting vendor account:", error);
+    return {
+      success: false,
+      message: "Failed to reject vendor account",
+    };
+  }
+}
+
+export async function verifyVendor(vendorId: string): Promise<{
+  success: boolean;
+  message: string;
+  data?: { id: string; companyName: string; isVerified: boolean };
+}> {
+  try {
+    if (!Types.ObjectId.isValid(vendorId)) {
+      return {
+        success: false,
+        message: "Invalid vendor ID format",
+      };
+    }
+
+    const vendor = await vendorModel.findById(vendorId);
+
+    if (!vendor) {
+      return {
+        success: false,
+        message: "Vendor not found",
+      };
+    }
+
+    const updatedVendor = await vendorModel.findByIdAndUpdate(
+      vendorId,
+      { $set: { isVerified: true } },
+      { new: true }
+    );
+
+    if (!updatedVendor) {
+      return {
+        success: false,
+        message: "Failed to verify vendor",
+      };
+    }
+
+    return {
+      success: true,
+      message: "Vendor verified successfully",
+      data: {
+        id: updatedVendor._id.toString(),
+        companyName: updatedVendor.companyName,
+        isVerified: true,
+      },
+    };
+  } catch (error) {
+    console.error("Error verifying vendor:", error);
+    return {
+      success: false,
+      message: "An error occurred while verifying the vendor",
+    };
+  }
+}
+
+// Get vendor profile by ID
+export async function getVendorProfile(vendorId: string): Promise<{
+  success: boolean;
+  message?: string;
+  data?: Partial<IVendor>;
+}> {
+  try {
+    const vendor = await vendorModel.findById(vendorId).select("-password");
+
+    if (!vendor) {
+      return {
+        success: false,
+        message: "Vendor not found",
+      };
+    }
+
+    return {
+      success: true,
       data: {
         id: vendor._id.toString(),
         email: vendor.email,
@@ -551,29 +594,6 @@
         { new: true, runValidators: true }
       )
       .select("-password");
-=======
-      message: "Vendor account approved successfully",
-    };
-  } catch (error) {
-    console.error("Error approving vendor account:", error);
-    return {
-      success: false,
-      message: "Failed to approve vendor account",
-    };
-  }
-}
-
-export async function rejectVendorAccount(vendorId: string) {
-  try {
-    const vendor = await vendorModel.findByIdAndUpdate(
-      vendorId,
-      {
-        verified: false,
-        verificationStatus: VendorStatus.REJECTED,
-      },
-      { new: true }
-    );
->>>>>>> f8ee546b
 
     if (!vendor) {
       return {
@@ -584,7 +604,6 @@
 
     return {
       success: true,
-<<<<<<< HEAD
       message: "Profile updated successfully",
       data: {
         id: vendor._id.toString(),
@@ -601,15 +620,6 @@
     return {
       success: false,
       message: "An error occurred while updating profile",
-=======
-      message: "Vendor account rejected",
-    };
-  } catch (error) {
-    console.error("Error rejecting vendor account:", error);
-    return {
-      success: false,
-      message: "Failed to reject vendor account",
->>>>>>> f8ee546b
     };
   }
 }