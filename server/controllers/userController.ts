--- conflicted
+++ resolved
@@ -42,16 +42,8 @@
   }
 }
 
-<<<<<<< HEAD
 // Export an instance
 export const userController = new UserController();
-=======
-export async function createUser(req: Request, res: Response) {
-  const data = req.body;
-  const user = await userService.create(data);
-  res.status(201).json(user);
-}
-
 export async function getUserRegisteredEvents(req: Request, res: Response) {
   const userId =
     (req.params.userId as string | undefined) ??
@@ -72,5 +64,4 @@
   }
 
   return res.json(result);
-}
->>>>>>> ec01e5c3
+}