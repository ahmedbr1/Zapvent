--- conflicted
+++ resolved
@@ -1,36 +1,17 @@
-<<<<<<< HEAD
-import { Request, Response } from "express";
-import { updateVendorStatus } from "../services/vendorService";
-import { VendorStatus } from "../models/Vendor";
-
-export async function approveVendorController(req: Request, res: Response) {
-  const { id } = req.params;
-  const result = await updateVendorStatus(id, VendorStatus.APPROVED);
-  if (!result.success) return res.status(404).json(result);
-  return res.status(200).json(result);
-}
-
-export async function rejectVendorController(req: Request, res: Response) {
-  const { id } = req.params;
-  const result = await updateVendorStatus(id, VendorStatus.REJECTED);
-  if (!result.success) return res.status(404).json(result);
-  return res.status(200).json(result);
-}
-=======
 import type { Response } from "express";
 import type { AuthRequest } from "../middleware/authMiddleware";
-import { applyToBazaar } from "../services/vendorService";
+import { applyToBazaar, updateVendorStatus } from "../services/vendorService";
 import { LoginRequired, AllowedRoles } from "../middleware/authDecorators";
+import { VendorStatus } from "../models/Vendor";
 
 class VendorController {
   @LoginRequired()
   @AllowedRoles(["Vendor"])
   async applyToBazaar(req: AuthRequest, res: Response) {
     try {
-      const vendorId = req.user?.id; // From authentication middleware
+      const vendorId = req.user?.id;
       const { eventId, attendees, boothSize } = req.body;
 
-      // Validate input
       if (!eventId || !attendees || !boothSize) {
         return res.status(400).json({
           success: false,
@@ -44,6 +25,7 @@
           message: "User not authenticated",
         });
       }
+
       const result = await applyToBazaar(vendorId, {
         eventId,
         attendees,
@@ -63,8 +45,41 @@
       });
     }
   }
+
+  @LoginRequired()
+  @AllowedRoles(["Admin"])
+  async approveVendor(req: AuthRequest, res: Response) {
+    try {
+      const { id } = req.params;
+      const result = await updateVendorStatus(id, VendorStatus.APPROVED);
+      if (!result.success) return res.status(404).json(result);
+      return res.status(200).json(result);
+    } catch (error) {
+      console.error("Approve vendor error:", error);
+      return res.status(500).json({
+        success: false,
+        message: "Internal server error",
+      });
+    }
+  }
+
+  @LoginRequired()
+  @AllowedRoles(["Admin"])
+  async rejectVendor(req: AuthRequest, res: Response) {
+    try {
+      const { id } = req.params;
+      const result = await updateVendorStatus(id, VendorStatus.REJECTED);
+      if (!result.success) return res.status(404).json(result);
+      return res.status(200).json(result);
+    } catch (error) {
+      console.error("Reject vendor error:", error);
+      return res.status(500).json({
+        success: false,
+        message: "Internal server error",
+      });
+    }
+  }
 }
 
 const vendorController = new VendorController();
-export default vendorController;
->>>>>>> 7f4e5f1d
+export default vendorController;