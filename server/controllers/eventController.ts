--- conflicted
+++ resolved
@@ -1,9 +1,5 @@
 import type { Request, Response } from "express";
 import type { AuthRequest } from "../middleware/authMiddleware";
-<<<<<<< HEAD
-import { LoginRequired, AllowedRoles, AdminRequired } from "../middleware/authDecorators";
-import { deleteEventById, getAllEvents, getUpcomingBazaars, createBazaar, updateConferenceById, registerUserForWorkshop } from "../services/eventService";
-=======
 import {
   LoginRequired,
   AllowedRoles,
@@ -16,7 +12,6 @@
   createBazaar,
   updateConferenceById,
 } from "../services/eventService";
->>>>>>> e35ab850
 import type { IEvent } from "../models/Event";
 import {
   editBazaarDetails,
