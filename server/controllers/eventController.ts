import type { Request, Response } from "express";
import { type AuthRequest } from "../middleware/authMiddleware";
import { LoginRequired, AllowedRoles } from "../middleware/authDecorators";
import {
  deleteEventById,
  getAllEvents,
  getUpcomingBazaars,
  createBazaar,
  updateConferenceById,
  getAcceptedUpcomingBazaars,
  getVendorApplicationsForBazaar,
} from "../services/eventService";
import type { IEvent } from "../models/Event";
import {
  editBazaarDetails,
  createTrip,
  editTripDetails,
  getRequestedUpcomingBazaars,
  createWorkshop,
  editWorkshop,
  getWorkshopsByCreator,
  getAllWorkshops,
  createConference,
  registerUserForWorkshop,
} from "../services/eventService";
import { userRole } from "../models/User";

function extractUserId(user: unknown): string | undefined {
  if (!user || typeof user !== "object") return undefined;
  const u = user as Record<string, unknown>;
  if (typeof u.id === "string") return u.id;
  if (typeof u._id === "string") return u._id;
  return undefined;
}
export class EventController {
  @LoginRequired()
  @AllowedRoles(["EventsOffice"])
  async updateConferenceController(req: AuthRequest, res: Response) {
    try {
      const { eventId } = req.params;
      const updateData = req.body;
      const updated = await updateConferenceById(eventId, updateData);
      if (!updated) {
        return res
          .status(404)
          .json({ success: false, message: "Conference not found" });
      }
      return res.status(200).json({ success: true, data: updated });
    } catch {
      return res
        .status(500)
        .json({ success: false, message: "Internal server error" });
    }
  }
  @LoginRequired()
  @AllowedRoles(["Admin", "EventsOffice"])
  async deleteAnyEvent(req: AuthRequest, res: Response) {
    try {
      const { eventId } = req.params as { eventId: string };
      const deleted = await deleteEventById(eventId);

      if (!deleted) {
        return res.status(404).json({ message: "Event not found" });
      }
      return res.status(204).send();
    } catch (err: unknown) {
      if (err instanceof Error && err.message === "INVALID_EVENT_ID") {
        return res.status(400).json({ message: "Invalid event id" });
      }
      console.error(err);
      return res.status(500).json({ message: "Failed to delete event" });
    }
  }
  @LoginRequired()
  @AllowedRoles(["Admin", "EventsOffice"])
  async updateBazaarDetails(req: AuthRequest, res: Response) {
    try {
      const { id } = req.params;
      const updateData: Partial<IEvent> = req.body;

      const result = await editBazaarDetails(id, updateData);

      if (!result) {
        return res
          .status(404)
          .json({ success: false, message: "Event not found" });
      }

      res.status(200).json({ success: true, data: result });
    } catch (error) {
      console.error("Error updating event:", error);
      res
        .status(500)
        .json({ success: false, message: "Failed to update event" });
    }
  }

  @LoginRequired()
  @AllowedRoles(["Admin", "EventsOffice"])
  async createNewTrip(req: AuthRequest, res: Response) {
    try {
      const tripData: Partial<IEvent> = req.body;

      const result = await createTrip(tripData);

      res.status(201).json({ success: true, data: result });
    } catch (error) {
      console.error("Error creating trip:", error);
      res
        .status(500)
        .json({ success: false, message: "Failed to create trip" });
    }
  }

  @LoginRequired()
  @AllowedRoles(["Admin", "EventsOffice"])
  async updateTripDetails(req: AuthRequest, res: Response) {
    try {
      const { id } = req.params;
      const updateData: Partial<IEvent> = req.body;

      const result = await editTripDetails(id, updateData);

      if (!result) {
        return res
          .status(404)
          .json({ success: false, message: "Trip not found" });
      }

      res.status(200).json({ success: true, data: result });
    } catch (error) {
      console.error("Error updating trip:", error);
      res
        .status(500)
        .json({ success: false, message: "Failed to update trip" });
    }
  }
  async getAllEventsController(req: Request, res: Response) {
    try {
      const sortQuery = Array.isArray(req.query.sortOrder)
        ? req.query.sortOrder[0]
        : (req.query.sortOrder ??
          (Array.isArray(req.query.sort) ? req.query.sort[0] : req.query.sort));

      let sortOrder = 0;

      if (typeof sortQuery === "string") {
        const parsed = parseInt(sortQuery, 10);
        if (parsed === 1 || parsed === -1) {
          sortOrder = parsed;
        } else if (parsed === 0) {
          sortOrder = 0;
        }
      }
      const result = await getAllEvents(sortOrder);

      if (!result.success) {
        return res.status(500).json(result);
      }

      return res.status(200).json(result);
    } catch (error) {
      console.error("Get all events controller error:", error);
      return res.status(500).json({
        success: false,
        message: "Internal server error",
      });
    }
  }
  @LoginRequired()
  @AllowedRoles(["Vendor", "EventsOffice", "Admin"])
  async getUpcomingBazaarsController(req: AuthRequest, res: Response) {
    try {
      const bazaars = await getUpcomingBazaars();
      res.status(200).json({ success: true, bazaars });
    } catch {
      res
        .status(500)
        .json({ success: false, message: "Internal server error" });
    }
  }
  @LoginRequired()
  @AllowedRoles(["Admin", "EventsOffice"])
  async createBazaarController(req: AuthRequest, res: Response) {
    try {
      const {
        name,
        description,
        startDate,
        endDate,
        location,
        registrationDeadline,
      } = req.body;

      if (
        !name ||
        !description ||
        !startDate ||
        !endDate ||
        !location ||
        !registrationDeadline
      ) {
        return res.status(400).json({
          success: false,
          message:
            "name, description, startDate, endDate, location and registrationDeadline are required.",
        });
      }

      const result = await createBazaar({
        name,
        description,
        startDate,
        endDate,
        location,
        registrationDeadline,
      });

      const status = result.success ? 201 : 400;
      return res.status(status).json(result);
    } catch (error) {
      console.error("Create bazaar controller error:", error);
      return res.status(500).json({
        success: false,
        message: "Internal server error",
      });
    }
  }

  @LoginRequired()
  @AllowedRoles(["Vendor"])
  async getAcceptedUpcomingBazaarsController(req: AuthRequest, res: Response) {
    try {
      const vendorId = extractUserId(req.user);
      if (!vendorId) {
        return res
          .status(401)
          .json({ success: false, message: "Unauthorized" });
      }

      const result = await getAcceptedUpcomingBazaars(vendorId);
      if (!result.success) {
        return res
          .status(result.statusCode || 500)
          .json({ success: false, message: result.message });
      }
      return res.status(200).json({ success: true, data: result.data });
    } catch (error) {
      console.error("Get accepted upcoming bazaars controller error:", error);
      return res.status(500).json({
        success: false,
        message: "Internal server error",
      });
    }
  }
  @LoginRequired()
  @AllowedRoles(["Vendor"])
  async getRequestedUpcomingBazaarsController(req: AuthRequest, res: Response) {
    try {
      const vendorId = extractUserId(req.user);
      if (!vendorId) {
        return res
          .status(401)
          .json({ success: false, message: "Unauthorized" });
      }

      const result = await getRequestedUpcomingBazaars(vendorId);
      if (!result.success) {
        return res
          .status(result.statusCode || 500)
          .json({ success: false, message: result.message });
      }
      return res.status(200).json({ success: true, data: result.data });
    } catch (error) {
      console.error("Get requested upcoming bazaars controller error:", error);
      return res.status(500).json({
        success: false,
        message: "Internal server error",
      });
    }
  }
  @LoginRequired()
  @AllowedRoles(["Admin", "EventsOffice"])
  async getVendorApplicationsForBazaarController(
    req: AuthRequest,
    res: Response
  ) {
    try {
      const { eventId } = req.params;
      if (!eventId) {
        return res
          .status(400)
          .json({ success: false, message: "Event ID is required" });
      }
      const result = await getVendorApplicationsForBazaar(eventId);

      if (!result.success) {
        return res
          .status(result.statusCode || 500)
          .json({ success: false, message: result.message });
      }
      return res.status(200).json({ success: true, data: result.data });
    } catch (error) {
      console.error(
        "Get vendor applications for bazaar controller error:",
        error
      );
      return res.status(500).json({
        success: false,
        message: "Internal server error",
      });
    }
  }

  @LoginRequired()
  @AllowedRoles(["Professor"])
  async createWorkshopController(req: AuthRequest, res: Response) {
    try {
      const {
        name,
        location,
        startDate,
        endDate,
        description,
        fullAgenda,
        faculty,
        participatingProfessorIds,
        participatingProfessors,
        requiredBudget,
        fundingSource,
        extraRequiredResources,
        capacity,
        registrationDeadline,
      } = req.body;

      const userId = extractUserId(req.user);
      if (!userId) {
        return res
          .status(401)
          .json({ success: false, message: "Unauthorized" });
      }

<<<<<<< HEAD
      const actorRole = req.user?.role;
      const sessionUserRole = (
        req.user as typeof req.user & { userRole?: string }
      )?.userRole;
      const canManageWorkshops =
        sessionUserRole === userRole.PROFESSOR ||
        actorRole === "EventsOffice" ||
        actorRole === "Admin";

      if (!canManageWorkshops) {
=======
      const sessionUserRole = (
        req.user as typeof req.user & { userRole?: string }
      )?.userRole;
      if (sessionUserRole !== userRole.PROFESSOR) {
>>>>>>> 97ee59e5
        return res.status(403).json({
          success: false,
          message:
            "Only professors or Events Office or Admins can manage workshops.",
        });
      }

      const professorIds = Array.isArray(participatingProfessorIds)
        ? participatingProfessorIds
        : Array.isArray(participatingProfessors)
          ? participatingProfessors
          : [];

      if (
        !name ||
        !location ||
        !startDate ||
        !endDate ||
        !description ||
        !fullAgenda ||
        !faculty ||
        professorIds.length === 0 ||
        requiredBudget === undefined ||
        !fundingSource ||
        !capacity ||
        !registrationDeadline
      ) {
        return res.status(400).json({
          success: false,
          message:
            "All required fields must be provided: name, location, startDate, endDate, description, fullAgenda, faculty, participatingProfessorIds, requiredBudget, fundingSource, capacity, and registrationDeadline.",
        });
      }

      const result = await createWorkshop({
        name,
        location,
        startDate,
        endDate,
        description,
        fullAgenda,
        faculty,
        participatingProfessorIds: professorIds,
        requiredBudget,
        fundingSource,
        extraRequiredResources,
        capacity,
        registrationDeadline,
        createdBy: userId,
      });

      const status = result.success ? 201 : 400;
      return res.status(status).json(result);
    } catch (error) {
      console.error("Create workshop controller error:", error);
      return res.status(500).json({
        success: false,
        message: "Internal server error",
      });
    }
  }

  @LoginRequired()
<<<<<<< HEAD
  @AllowedRoles(["User", "EventsOffice", "Admin"])
=======
  @AllowedRoles(["Professor"])
>>>>>>> 97ee59e5
  async editWorkshopController(req: AuthRequest, res: Response) {
    try {
      const { id } = req.params;
      const { participatingProfessorIds, participatingProfessors, ...rest } =
        req.body ?? {};

      const userId = extractUserId(req.user);
      if (!userId) {
        return res
          .status(401)
          .json({ success: false, message: "Unauthorized" });
      }

<<<<<<< HEAD
      const actorRole = req.user?.role;
      const sessionUserRole = (
        req.user as typeof req.user & { userRole?: string }
      )?.userRole;
      const isProfessor = sessionUserRole === userRole.PROFESSOR;
      const isEventsOffice = actorRole === "EventsOffice";
      const isAdmin = actorRole === "Admin";
      if (!isProfessor && !isEventsOffice && !isAdmin) {
=======
      const sessionUserRole = (
        req.user as typeof req.user & { userRole?: string }
      )?.userRole;
      if (sessionUserRole !== userRole.PROFESSOR) {
>>>>>>> 97ee59e5
        return res.status(403).json({
          success: false,
          message:
            "Only professors or Events Office admins can manage workshops.",
        });
      }

      const professorIds = Array.isArray(participatingProfessorIds)
        ? participatingProfessorIds
        : Array.isArray(participatingProfessors)
          ? participatingProfessors
          : undefined;

      const updatePayload = {
        ...rest,
        ...(professorIds ? { participatingProfessorIds: professorIds } : {}),
      };

      const result = await editWorkshop(id, userId, updatePayload, actorRole);

      const status = result.success ? 200 : 400;
      return res.status(status).json(result);
    } catch (error) {
      console.error("Edit workshop controller error:", error);
      return res.status(500).json({
        success: false,
        message: "Internal server error",
      });
    }
  }

  @LoginRequired()
<<<<<<< HEAD
  @AllowedRoles(["User", "EventsOffice", "Admin"])
=======
  @AllowedRoles(["Professor"])
>>>>>>> 97ee59e5
  async getMyWorkshopsController(req: AuthRequest, res: Response) {
    try {
      const userId = extractUserId(req.user);
      if (!userId) {
        return res
          .status(401)
          .json({ success: false, message: "Unauthorized" });
      }

<<<<<<< HEAD
      const actorRole = req.user?.role;
      const sessionUserRole = (
        req.user as typeof req.user & { userRole?: string }
      )?.userRole;
      const isProfessor = sessionUserRole === userRole.PROFESSOR;
      const isEventsOffice = actorRole === "EventsOffice";
      const isAdmin = actorRole === "Admin";

      if (isEventsOffice || isAdmin) {
        const result = await getAllWorkshops();
        const status = result.success ? 200 : 400;
        return res.status(status).json(result);
      }

      if (!isProfessor) {
=======
      const sessionUserRole = (
        req.user as typeof req.user & { userRole?: string }
      )?.userRole;
      if (sessionUserRole !== userRole.PROFESSOR) {
>>>>>>> 97ee59e5
        return res.status(403).json({
          success: false,
          message: "Only professors can access their workshops.",
        });
      }

      const result = await getWorkshopsByCreator(userId);

      const status = result.success ? 200 : 400;
      return res.status(status).json(result);
    } catch (error) {
      console.error("Get my workshops controller error:", error);
      return res.status(500).json({
        success: false,
        message: "Internal server error",
      });
    }
  }

  @LoginRequired()
<<<<<<< HEAD
  @AllowedRoles(["User", "EventsOffice"])
=======
  @AllowedRoles(["Student", "Staff", "Professor", "EventOffice"])
>>>>>>> 97ee59e5
  async registerForWorkshopController(req: AuthRequest, res: Response) {
    try {
      const { id } = req.params;
      if (!id) {
        return res.status(400).json({
          success: false,
          message: "Event ID is required.",
        });
      }

      const userId =
        typeof req.body?.userId === "string" &&
        req.body.userId.trim().length > 0
          ? req.body.userId.trim()
          : extractUserId(req.user);
      if (!userId) {
        return res
          .status(400)
          .json({ success: false, message: "User ID is required." });
      }

      const result = await registerUserForWorkshop(id, userId);
      const statusCode = result.statusCode ?? (result.success ? 200 : 400);

      return res.status(statusCode).json(result);
    } catch (error) {
      console.error("Register for workshop controller error:", error);
      return res.status(500).json({
        success: false,
        message: "Internal server error",
      });
    }
  }

  @LoginRequired()
  @AllowedRoles(["EventsOffice"])
  async createConferenceController(req: AuthRequest, res: Response) {
    try {
      const {
        name,
        startDate,
        endDate,
        description,
        fullAgenda,
        websiteLink,
        requiredBudget,
        fundingSource,
        extraRequiredResources,
      } = req.body;

      if (
        !name ||
        !startDate ||
        !endDate ||
        !description ||
        !fullAgenda ||
        !websiteLink ||
        requiredBudget === undefined ||
        !fundingSource
      ) {
        return res.status(400).json({
          success: false,
          message:
            "All required fields must be provided: name, startDate, endDate, description, fullAgenda, websiteLink, requiredBudget, and fundingSource.",
        });
      }

      const result = await createConference({
        name,
        startDate,
        endDate,
        description,
        fullAgenda,
        websiteLink,
        requiredBudget,
        fundingSource,
        extraRequiredResources,
      });

      const status = result.success ? 201 : 400;
      return res.status(status).json(result);
    } catch (error) {
      console.error("Create conference controller error:", error);
      return res.status(500).json({
        success: false,
        message: "Internal server error",
      });
    }
  }
}
// Create an instance and export the bound methods for use in routes
const eventController = new EventController();

export const updateBazaarDetails =
  eventController.updateBazaarDetails.bind(eventController);
export const createNewTrip =
  eventController.createNewTrip.bind(eventController);
export const updateTripDetails =
  eventController.updateTripDetails.bind(eventController);
export const registerForWorkshopController =
  eventController.registerForWorkshopController.bind(eventController);

export default eventController;<|MERGE_RESOLUTION|>--- conflicted
+++ resolved
@@ -340,7 +340,6 @@
           .json({ success: false, message: "Unauthorized" });
       }
 
-<<<<<<< HEAD
       const actorRole = req.user?.role;
       const sessionUserRole = (
         req.user as typeof req.user & { userRole?: string }
@@ -351,12 +350,6 @@
         actorRole === "Admin";
 
       if (!canManageWorkshops) {
-=======
-      const sessionUserRole = (
-        req.user as typeof req.user & { userRole?: string }
-      )?.userRole;
-      if (sessionUserRole !== userRole.PROFESSOR) {
->>>>>>> 97ee59e5
         return res.status(403).json({
           success: false,
           message:
@@ -420,11 +413,7 @@
   }
 
   @LoginRequired()
-<<<<<<< HEAD
-  @AllowedRoles(["User", "EventsOffice", "Admin"])
-=======
   @AllowedRoles(["Professor"])
->>>>>>> 97ee59e5
   async editWorkshopController(req: AuthRequest, res: Response) {
     try {
       const { id } = req.params;
@@ -438,21 +427,10 @@
           .json({ success: false, message: "Unauthorized" });
       }
 
-<<<<<<< HEAD
-      const actorRole = req.user?.role;
-      const sessionUserRole = (
-        req.user as typeof req.user & { userRole?: string }
-      )?.userRole;
-      const isProfessor = sessionUserRole === userRole.PROFESSOR;
-      const isEventsOffice = actorRole === "EventsOffice";
-      const isAdmin = actorRole === "Admin";
-      if (!isProfessor && !isEventsOffice && !isAdmin) {
-=======
       const sessionUserRole = (
         req.user as typeof req.user & { userRole?: string }
       )?.userRole;
       if (sessionUserRole !== userRole.PROFESSOR) {
->>>>>>> 97ee59e5
         return res.status(403).json({
           success: false,
           message:
@@ -485,11 +463,7 @@
   }
 
   @LoginRequired()
-<<<<<<< HEAD
-  @AllowedRoles(["User", "EventsOffice", "Admin"])
-=======
   @AllowedRoles(["Professor"])
->>>>>>> 97ee59e5
   async getMyWorkshopsController(req: AuthRequest, res: Response) {
     try {
       const userId = extractUserId(req.user);
@@ -499,11 +473,9 @@
           .json({ success: false, message: "Unauthorized" });
       }
 
-<<<<<<< HEAD
       const actorRole = req.user?.role;
-      const sessionUserRole = (
-        req.user as typeof req.user & { userRole?: string }
-      )?.userRole;
+      const sessionUserRole =
+        (req.user as typeof req.user & { userRole?: string })?.userRole;
       const isProfessor = sessionUserRole === userRole.PROFESSOR;
       const isEventsOffice = actorRole === "EventsOffice";
       const isAdmin = actorRole === "Admin";
@@ -515,12 +487,6 @@
       }
 
       if (!isProfessor) {
-=======
-      const sessionUserRole = (
-        req.user as typeof req.user & { userRole?: string }
-      )?.userRole;
-      if (sessionUserRole !== userRole.PROFESSOR) {
->>>>>>> 97ee59e5
         return res.status(403).json({
           success: false,
           message: "Only professors can access their workshops.",
@@ -528,9 +494,15 @@
       }
 
       const result = await getWorkshopsByCreator(userId);
-
       const status = result.success ? 200 : 400;
       return res.status(status).json(result);
+    
+      }
+
+      const result = await getWorkshopsByCreator(userId);
+
+      const status = result.success ? 200 : 400;
+      return res.status(status).json(result);
     } catch (error) {
       console.error("Get my workshops controller error:", error);
       return res.status(500).json({
@@ -541,11 +513,7 @@
   }
 
   @LoginRequired()
-<<<<<<< HEAD
-  @AllowedRoles(["User", "EventsOffice"])
-=======
-  @AllowedRoles(["Student", "Staff", "Professor", "EventOffice"])
->>>>>>> 97ee59e5
+  @AllowedRoles(["Student", "Staff", "Professor", "EventOffice", "TA"])
   async registerForWorkshopController(req: AuthRequest, res: Response) {
     try {
       const { id } = req.params;
