import type { Request, Response } from "express";
import { type AuthRequest } from "../middleware/authMiddleware";
import { LoginRequired, AllowedRoles } from "../middleware/authDecorators";
import {
  deleteEventById,
  getAllEvents,
  getUpcomingBazaars,
  createBazaar,
  updateConferenceById,
  getAcceptedUpcomingBazaars,
  getVendorApplicationsForBazaar,
} from "../services/eventService";
import type { IEvent } from "../models/Event";
import {
  editBazaarDetails,
  createTrip,
  editTripDetails,
  getRequestedUpcomingBazaars,
  createWorkshop,
  editWorkshop,
  getWorkshopsByCreator,
  getAllWorkshops,
  createConference,
  registerUserForWorkshop,
} from "../services/eventService";
import { userRole } from "../models/User";

function extractUserId(user: unknown): string | undefined {
  if (!user || typeof user !== "object") return undefined;
  const u = user as Record<string, unknown>;
  if (typeof u.id === "string") return u.id;
  if (typeof u._id === "string") return u._id;
  return undefined;
}
export class EventController {
  @LoginRequired()
  @AllowedRoles(["EventOffice"])
  async updateConferenceController(req: AuthRequest, res: Response) {
    try {
      const { eventId } = req.params;
      const updateData = req.body;
      const updated = await updateConferenceById(eventId, updateData);
      if (!updated) {
        return res
          .status(404)
          .json({ success: false, message: "Conference not found" });
      }
      return res.status(200).json({ success: true, data: updated });
    } catch {
      return res
        .status(500)
        .json({ success: false, message: "Internal server error" });
    }
  }
  @LoginRequired()
  @AllowedRoles(["Admin", "EventOffice"])
  async deleteAnyEvent(req: AuthRequest, res: Response) {
    try {
      const { eventId } = req.params as { eventId: string };
      const deleted = await deleteEventById(eventId);

      if (!deleted) {
        return res.status(404).json({ message: "Event not found" });
      }
      return res.status(204).send();
    } catch (err: unknown) {
      if (err instanceof Error && err.message === "INVALID_EVENT_ID") {
        return res.status(400).json({ message: "Invalid event id" });
      }
      console.error(err);
      return res.status(500).json({ message: "Failed to delete event" });
    }
  }
  @LoginRequired()
  @AllowedRoles(["Admin", "EventOffice"])
  async updateBazaarDetails(req: AuthRequest, res: Response) {
    try {
      const { id } = req.params;
      const updateData: Partial<IEvent> = req.body;

      const result = await editBazaarDetails(id, updateData);

      if (!result) {
        return res
          .status(404)
          .json({ success: false, message: "Event not found" });
      }

      res.status(200).json({ success: true, data: result });
    } catch (error) {
      console.error("Error updating event:", error);
      res
        .status(500)
        .json({ success: false, message: "Failed to update event" });
    }
  }

  @LoginRequired()
  @AllowedRoles(["Admin", "EventOffice"])
  async createNewTrip(req: AuthRequest, res: Response) {
    try {
      const tripData: Partial<IEvent> = req.body;

      const result = await createTrip(tripData);

      res.status(201).json({ success: true, data: result });
    } catch (error) {
      console.error("Error creating trip:", error);
      res
        .status(500)
        .json({ success: false, message: "Failed to create trip" });
    }
  }

  @LoginRequired()
  @AllowedRoles(["Admin", "EventOffice"])
  async updateTripDetails(req: AuthRequest, res: Response) {
    try {
      const { id } = req.params;
      const updateData: Partial<IEvent> = req.body;

      const result = await editTripDetails(id, updateData);

      if (!result) {
        return res
          .status(404)
          .json({ success: false, message: "Trip not found" });
      }

      res.status(200).json({ success: true, data: result });
    } catch (error) {
      console.error("Error updating trip:", error);
      res
        .status(500)
        .json({ success: false, message: "Failed to update trip" });
    }
  }
  async getAllEventsController(req: Request, res: Response) {
    try {
      const sortQuery = Array.isArray(req.query.sortOrder)
        ? req.query.sortOrder[0]
        : (req.query.sortOrder ??
          (Array.isArray(req.query.sort) ? req.query.sort[0] : req.query.sort));

      let sortOrder = 0;

      if (typeof sortQuery === "string") {
        const parsed = parseInt(sortQuery, 10);
        if (parsed === 1 || parsed === -1) {
          sortOrder = parsed;
        } else if (parsed === 0) {
          sortOrder = 0;
        }
      }
      const result = await getAllEvents(sortOrder);

      if (!result.success) {
        return res.status(500).json(result);
      }

      return res.status(200).json(result);
    } catch (error) {
      console.error("Get all events controller error:", error);
      return res.status(500).json({
        success: false,
        message: "Internal server error",
      });
    }
  }
  @LoginRequired()
  @AllowedRoles(["Vendor", "EventOffice", "Admin"])
  async getUpcomingBazaarsController(req: AuthRequest, res: Response) {
    try {
      const bazaars = await getUpcomingBazaars();
      res.status(200).json({ success: true, bazaars });
    } catch {
      res
        .status(500)
        .json({ success: false, message: "Internal server error" });
    }
  }
  @LoginRequired()
  @AllowedRoles(["Admin", "EventOffice"])
  async createBazaarController(req: AuthRequest, res: Response) {
    try {
      const {
        name,
        description,
        startDate,
        endDate,
        location,
        registrationDeadline,
      } = req.body;

      if (
        !name ||
        !description ||
        !startDate ||
        !endDate ||
        !location ||
        !registrationDeadline
      ) {
        return res.status(400).json({
          success: false,
          message:
            "name, description, startDate, endDate, location and registrationDeadline are required.",
        });
      }

      const result = await createBazaar({
        name,
        description,
        startDate,
        endDate,
        location,
        registrationDeadline,
      });

      const status = result.success ? 201 : 400;
      return res.status(status).json(result);
    } catch (error) {
      console.error("Create bazaar controller error:", error);
      return res.status(500).json({
        success: false,
        message: "Internal server error",
      });
    }
  }

  @LoginRequired()
  @AllowedRoles(["Vendor"])
  async getAcceptedUpcomingBazaarsController(req: AuthRequest, res: Response) {
    try {
      const vendorId = extractUserId(req.user);
      if (!vendorId) {
        return res
          .status(401)
          .json({ success: false, message: "Unauthorized" });
      }

      const result = await getAcceptedUpcomingBazaars(vendorId);
      if (!result.success) {
        return res
          .status(result.statusCode || 500)
          .json({ success: false, message: result.message });
      }
      return res.status(200).json({ success: true, data: result.data });
    } catch (error) {
      console.error("Get accepted upcoming bazaars controller error:", error);
      return res.status(500).json({
        success: false,
        message: "Internal server error",
      });
    }
  }
  @LoginRequired()
  @AllowedRoles(["Vendor"])
  async getRequestedUpcomingBazaarsController(req: AuthRequest, res: Response) {
    try {
      const vendorId = extractUserId(req.user);
      if (!vendorId) {
        return res
          .status(401)
          .json({ success: false, message: "Unauthorized" });
      }

      const result = await getRequestedUpcomingBazaars(vendorId);
      if (!result.success) {
        return res
          .status(result.statusCode || 500)
          .json({ success: false, message: result.message });
      }
      return res.status(200).json({ success: true, data: result.data });
    } catch (error) {
      console.error("Get requested upcoming bazaars controller error:", error);
      return res.status(500).json({
        success: false,
        message: "Internal server error",
      });
    }
  }
  @LoginRequired()
  @AllowedRoles(["Admin", "EventOffice"])
  async getVendorApplicationsForBazaarController(
    req: AuthRequest,
    res: Response
  ) {
    try {
      const { eventId } = req.params;
      if (!eventId) {
        return res
          .status(400)
          .json({ success: false, message: "Event ID is required" });
      }
      const result = await getVendorApplicationsForBazaar(eventId);

      if (!result.success) {
        return res
          .status(result.statusCode || 500)
          .json({ success: false, message: result.message });
      }
      return res.status(200).json({ success: true, data: result.data });
    } catch (error) {
      console.error(
        "Get vendor applications for bazaar controller error:",
        error
      );
      return res.status(500).json({
        success: false,
        message: "Internal server error",
      });
    }
  }

  @LoginRequired()
  @AllowedRoles(["Professor"])
  async createWorkshopController(req: AuthRequest, res: Response) {
    try {
      const {
        name,
        location,
        startDate,
        endDate,
        description,
        fullAgenda,
        faculty,
        participatingProfessorIds,
        participatingProfessors,
        requiredBudget,
        fundingSource,
        extraRequiredResources,
        capacity,
        registrationDeadline,
      } = req.body;

      const userId = extractUserId(req.user);
      if (!userId) {
        return res
          .status(401)
          .json({ success: false, message: "Unauthorized" });
      }

      const actorRole = req.user?.role;
      const sessionUserRole = (
        req.user as typeof req.user & { userRole?: string }
      )?.userRole;
      const canManageWorkshops =
        sessionUserRole === userRole.PROFESSOR ||
        actorRole === "EventOffice" ||
        actorRole === "Admin";

      if (!canManageWorkshops) {
        return res.status(403).json({
          success: false,
          message:
            "Only professors or Events Office or Admins can manage workshops.",
        });
      }

      const professorIds = Array.isArray(participatingProfessorIds)
        ? participatingProfessorIds
        : Array.isArray(participatingProfessors)
          ? participatingProfessors
          : [];

      if (
        !name ||
        !location ||
        !startDate ||
        !endDate ||
        !description ||
        !fullAgenda ||
        !faculty ||
        professorIds.length === 0 ||
        requiredBudget === undefined ||
        !fundingSource ||
        !capacity ||
        !registrationDeadline
      ) {
        return res.status(400).json({
          success: false,
          message:
            "All required fields must be provided: name, location, startDate, endDate, description, fullAgenda, faculty, participatingProfessorIds, requiredBudget, fundingSource, capacity, and registrationDeadline.",
        });
      }

      const result = await createWorkshop({
        name,
        location,
        startDate,
        endDate,
        description,
        fullAgenda,
        faculty,
        participatingProfessorIds: professorIds,
        requiredBudget,
        fundingSource,
        extraRequiredResources,
        capacity,
        registrationDeadline,
        createdBy: userId,
      });

      const status = result.success ? 201 : 400;
      return res.status(status).json(result);
    } catch (error) {
      console.error("Create workshop controller error:", error);
      return res.status(500).json({
        success: false,
        message: "Internal server error",
      });
    }
  }

  @LoginRequired()
  @AllowedRoles(["Professor", "EventOffice", "Admin"])
  async editWorkshopController(req: AuthRequest, res: Response) {
    try {
      const { id } = req.params;
      const { participatingProfessorIds, participatingProfessors, ...rest } =
        req.body ?? {};

      const userId = extractUserId(req.user);
      if (!userId) {
        return res
          .status(401)
          .json({ success: false, message: "Unauthorized" });
      }

      const actorRole = req.user?.role;
      const sessionUserRole = (
        req.user as typeof req.user & { userRole?: string }
      )?.userRole;
      const canManageWorkshop =
        sessionUserRole === userRole.PROFESSOR ||
        actorRole === "EventOffice" ||
        actorRole === "Admin";

      if (!canManageWorkshop) {
        return res.status(403).json({
          success: false,
          message:
            "Only professors or Events Office or Admins can manage workshops.",
        });
      }

      const professorIds = Array.isArray(participatingProfessorIds)
        ? participatingProfessorIds
        : Array.isArray(participatingProfessors)
          ? participatingProfessors
          : undefined;

      const updatePayload = {
        ...rest,
        ...(professorIds ? { participatingProfessorIds: professorIds } : {}),
      };

      const result = await editWorkshop(id, userId, updatePayload, actorRole);

      const status = result.success ? 200 : 400;
      return res.status(status).json(result);
    } catch (error) {
      console.error("Edit workshop controller error:", error);
      return res.status(500).json({
        success: false,
        message: "Internal server error",
      });
    }
  }

  @LoginRequired()
  @AllowedRoles(["Professor"])
  async getMyWorkshopsController(req: AuthRequest, res: Response) {
    try {
      const userId = extractUserId(req.user);
      if (!userId) {
        return res
          .status(401)
          .json({ success: false, message: "Unauthorized" });
      }

      const actorRole = req.user?.role;
      const sessionUserRole =
        (req.user as typeof req.user & { userRole?: string })?.userRole;
      const isProfessor = sessionUserRole === userRole.PROFESSOR;
      const isEventsOffice = actorRole === "EventOffice";
      const isAdmin = actorRole === "Admin";

      if (isEventsOffice || isAdmin) {
        const result = await getAllWorkshops();
        const status = result.success ? 200 : 400;
        return res.status(status).json(result);
      }

      if (!isProfessor) {
        return res.status(403).json({
          success: false,
          message: "Only professors can access their workshops.",
        });
      }

      const result = await getWorkshopsByCreator(userId);
      const status = result.success ? 200 : 400;
      return res.status(status).json(result);
    } catch (error) {
      console.error("Get my workshops controller error:", error);
      return res.status(500).json({
        success: false,
        message: "Internal server error",
      });
    }
  }

  @LoginRequired()
<<<<<<< HEAD
  @AllowedRoles(["Student", "Staff", "Professor", "TA", "EventOffice"])
=======
  @AllowedRoles(["Student", "Staff", "Professor", "EventOffice", "TA"])
>>>>>>> 83cfae1d
  async registerForWorkshopController(req: AuthRequest, res: Response) {
    try {
      const { id } = req.params;
      if (!id) {
        return res.status(400).json({
          success: false,
          message: "Event ID is required.",
        });
      }

      const userId =
        typeof req.body?.userId === "string" &&
        req.body.userId.trim().length > 0
          ? req.body.userId.trim()
          : extractUserId(req.user);
      if (!userId) {
        return res
          .status(400)
          .json({ success: false, message: "User ID is required." });
      }

      const result = await registerUserForWorkshop(id, userId);
      const statusCode = result.statusCode ?? (result.success ? 200 : 400);

      return res.status(statusCode).json(result);
    } catch (error) {
      console.error("Register for workshop controller error:", error);
      return res.status(500).json({
        success: false,
        message: "Internal server error",
      });
    }
  }

  @LoginRequired()
  @AllowedRoles(["EventOffice"])
  async createConferenceController(req: AuthRequest, res: Response) {
    try {
      const {
        name,
        startDate,
        endDate,
        description,
        fullAgenda,
        websiteLink,
        requiredBudget,
        fundingSource,
        extraRequiredResources,
      } = req.body;

      if (
        !name ||
        !startDate ||
        !endDate ||
        !description ||
        !fullAgenda ||
        !websiteLink ||
        requiredBudget === undefined ||
        !fundingSource
      ) {
        return res.status(400).json({
          success: false,
          message:
            "All required fields must be provided: name, startDate, endDate, description, fullAgenda, websiteLink, requiredBudget, and fundingSource.",
        });
      }

      const result = await createConference({
        name,
        startDate,
        endDate,
        description,
        fullAgenda,
        websiteLink,
        requiredBudget,
        fundingSource,
        extraRequiredResources,
      });

      const status = result.success ? 201 : 400;
      return res.status(status).json(result);
    } catch (error) {
      console.error("Create conference controller error:", error);
      return res.status(500).json({
        success: false,
        message: "Internal server error",
      });
    }
  }
}
// Create an instance and export the bound methods for use in routes
const eventController = new EventController();

export const updateBazaarDetails =
  eventController.updateBazaarDetails.bind(eventController);
export const createNewTrip =
  eventController.createNewTrip.bind(eventController);
export const updateTripDetails =
  eventController.updateTripDetails.bind(eventController);
export const registerForWorkshopController =
  eventController.registerForWorkshopController.bind(eventController);

export default eventController;<|MERGE_RESOLUTION|>--- conflicted
+++ resolved
@@ -512,11 +512,7 @@
   }
 
   @LoginRequired()
-<<<<<<< HEAD
-  @AllowedRoles(["Student", "Staff", "Professor", "TA", "EventOffice"])
-=======
   @AllowedRoles(["Student", "Staff", "Professor", "EventOffice", "TA"])
->>>>>>> 83cfae1d
   async registerForWorkshopController(req: AuthRequest, res: Response) {
     try {
       const { id } = req.params;
