<<<<<<< HEAD
import type { Request, Response } from "express";
import { getAllEvents, updateConferenceById } from "../services/eventService";
import { AllowedRoles, LoginRequired } from "../middleware/authDecorators";
import type { AuthRequest } from "../middleware/authMiddleware";

class EventController {
  async getAllEventsController(req: Request, res: Response) {
    try {
      const result = await getAllEvents();

      if (!result.success) {
        return res.status(500).json(result);
      }

      return res.status(200).json(result);
    } catch (error) {
      console.error("Get all events controller error:", error);
      return res.status(500).json({
        success: false,
        message: "Internal server error",
      });
    }
  }

  @LoginRequired()
  @AllowedRoles(["EventOffice"])
  async updateConferenceController(req: AuthRequest, res: Response) {
    try {
      const { eventId } = req.params;
      const updateData = req.body;
      const updated = await updateConferenceById(eventId, updateData);
      if (!updated) {
        return res
          .status(404)
          .json({ success: false, message: "Conference not found" });
      }
      return res.status(200).json({ success: true, data: updated });
    } catch {
      return res
        .status(500)
        .json({ success: false, message: "Internal server error" });
    }
  }
}
const eventController = new EventController();
=======
// server/controllers/eventController.ts
import type { Request, Response } from "express";
import type { AuthRequest } from "../middleware/authMiddleware";
import { LoginRequired, AllowedRoles, AdminRequired } from "../middleware/authDecorators";
import { deleteEventById, getAllEvents, getUpcomingBazaars, createBazaar } from "../services/eventService";
import type { IEvent } from "../models/Event";
import {
  editBazaarDetails,
  createTrip,
  editTripDetails,
} from "../services/eventService";

export class EventController {
  @LoginRequired()
  @AllowedRoles(["Admin", "EventOffice"])
  async deleteAnyEvent(req: AuthRequest, res: Response) {
    try {
      const { eventId } = req.params as { eventId: string };
      const deleted = await deleteEventById(eventId);

      if (!deleted) {
        return res.status(404).json({ message: "Event not found" });
      }
      return res.status(204).send();
    } catch (err: unknown) {
      if (err instanceof Error && err.message === "INVALID_EVENT_ID") {
        return res.status(400).json({ message: "Invalid event id" });
      }
      console.error(err);
      return res.status(500).json({ message: "Failed to delete event" });
    }
  }
  @AdminRequired()
  async updateBazaarDetails(req: Request, res: Response) {
    try {
      const { id } = req.params;
      const updateData: Partial<IEvent> = req.body;

      const result = await editBazaarDetails(id, updateData);

      if (!result) {
        return res
          .status(404)
          .json({ success: false, message: "Event not found" });
      }

      res.status(200).json({ success: true, data: result });
    } catch (error) {
      console.error("Error updating event:", error);
      res
        .status(500)
        .json({ success: false, message: "Failed to update event" });
    }
  }

  @AdminRequired()
  async createNewTrip(req: Request, res: Response) {
    try {
      const tripData: Partial<IEvent> = req.body;

      const result = await createTrip(tripData);

      res.status(201).json({ success: true, data: result });
    } catch (error) {
      console.error("Error creating trip:", error);
      res
        .status(500)
        .json({ success: false, message: "Failed to create trip" });
    }
  }

  @AdminRequired()
  async updateTripDetails(req: Request, res: Response) {
    try {
      const { id } = req.params;
      const updateData: Partial<IEvent> = req.body;

      const result = await editTripDetails(id, updateData);

      if (!result) {
        return res
          .status(404)
          .json({ success: false, message: "Trip not found" });
      }

      res.status(200).json({ success: true, data: result });
    } catch (error) {
      console.error("Error updating trip:", error);
      res
        .status(500)
        .json({ success: false, message: "Failed to update trip" });
    }
  }
  async getAllEventsController(req: Request, res: Response) {
    try {
      const sortQuery = Array.isArray(req.query.sortOrder)
        ? req.query.sortOrder[0]
        : req.query.sortOrder ?? (Array.isArray(req.query.sort) ? req.query.sort[0] : req.query.sort);

      let sortOrder = 0;

      if (typeof sortQuery === "string") {
        const parsed = parseInt(sortQuery, 10);
        if (parsed === 1 || parsed === -1) {
          sortOrder = parsed;
        } else if (parsed === 0) {
          sortOrder = 0;
        }
      }
      const result = await getAllEvents(sortOrder);

      if (!result.success) {
        return res.status(500).json(result);
      }

      return res.status(200).json(result);
    } catch (error) {
      console.error("Get all events controller error:", error);
      return res.status(500).json({
        success: false,
        message: "Internal server error",
      });
    }
  }
  @LoginRequired()
  @AllowedRoles(["Vendor"])
  async getUpcomingBazaarsController(req: AuthRequest, res: Response) {
    try {
      const bazaars = await getUpcomingBazaars();
      res.status(200).json({ success: true, bazaars });
    } catch {
      res
        .status(500)
        .json({ success: false, message: "Internal server error" });
    }
  }
  @LoginRequired()
  @AllowedRoles(["Admin"])
  async createBazaarController(req: AuthRequest, res: Response) {
    try {
      const {
        name,
        description,
        startDate,
        endDate,
        location,
        registrationDeadline,
      } = req.body;

      if (
        !name ||
        !description ||
        !startDate ||
        !endDate ||
        !location ||
        !registrationDeadline
      ) {
        return res.status(400).json({
          success: false,
          message:
            "name, description, startDate, endDate, location and registrationDeadline are required.",
        });
      }

      const result = await createBazaar({
        name,
        description,
        startDate,
        endDate,
        location,
        registrationDeadline,
      });

      const status = result.success ? 201 : 400;
      return res.status(status).json(result);
    } catch (error) {
      console.error("Create bazaar controller error:", error);
      return res.status(500).json({
        success: false,
        message: "Internal server error",
      });
    }
  }
}

// Create an instance and export the bound methods for use in routes
const eventController = new EventController();

export const updateBazaarDetails =
  eventController.updateBazaarDetails.bind(eventController);
export const createNewTrip =
  eventController.createNewTrip.bind(eventController);
export const updateTripDetails =
  eventController.updateTripDetails.bind(eventController);

>>>>>>> a586aa10
export default eventController;<|MERGE_RESOLUTION|>--- conflicted
+++ resolved
@@ -1,28 +1,15 @@
-<<<<<<< HEAD
 import type { Request, Response } from "express";
-import { getAllEvents, updateConferenceById } from "../services/eventService";
-import { AllowedRoles, LoginRequired } from "../middleware/authDecorators";
 import type { AuthRequest } from "../middleware/authMiddleware";
-
-class EventController {
-  async getAllEventsController(req: Request, res: Response) {
-    try {
-      const result = await getAllEvents();
-
-      if (!result.success) {
-        return res.status(500).json(result);
-      }
-
-      return res.status(200).json(result);
-    } catch (error) {
-      console.error("Get all events controller error:", error);
-      return res.status(500).json({
-        success: false,
-        message: "Internal server error",
-      });
-    }
-  }
-
+import { LoginRequired, AllowedRoles, AdminRequired } from "../middleware/authDecorators";
+import { deleteEventById, getAllEvents, getUpcomingBazaars, createBazaar, updateConferenceById } from "../services/eventService";
+import type { IEvent } from "../models/Event";
+import {
+  editBazaarDetails,
+  createTrip,
+  editTripDetails,
+} from "../services/eventService";
+
+export class EventController {
   @LoginRequired()
   @AllowedRoles(["EventOffice"])
   async updateConferenceController(req: AuthRequest, res: Response) {
@@ -42,22 +29,6 @@
         .json({ success: false, message: "Internal server error" });
     }
   }
-}
-const eventController = new EventController();
-=======
-// server/controllers/eventController.ts
-import type { Request, Response } from "express";
-import type { AuthRequest } from "../middleware/authMiddleware";
-import { LoginRequired, AllowedRoles, AdminRequired } from "../middleware/authDecorators";
-import { deleteEventById, getAllEvents, getUpcomingBazaars, createBazaar } from "../services/eventService";
-import type { IEvent } from "../models/Event";
-import {
-  editBazaarDetails,
-  createTrip,
-  editTripDetails,
-} from "../services/eventService";
-
-export class EventController {
   @LoginRequired()
   @AllowedRoles(["Admin", "EventOffice"])
   async deleteAnyEvent(req: AuthRequest, res: Response) {
@@ -240,5 +211,4 @@
 export const updateTripDetails =
   eventController.updateTripDetails.bind(eventController);
 
->>>>>>> a586aa10
 export default eventController;