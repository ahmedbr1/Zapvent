--- conflicted
+++ resolved
@@ -15,13 +15,9 @@
   editBazaarDetails,
   createTrip,
   editTripDetails,
-<<<<<<< HEAD
   getAllBazaars,
   getAllTrips,
   getBazaarById,
-=======
-  getAllTrips,
->>>>>>> 14be38d0
   getTripById,
   getRequestedUpcomingBazaars,
   createWorkshop,
@@ -142,7 +138,6 @@
 
   @LoginRequired()
   @AllowedRoles(["Admin", "EventOffice"])
-<<<<<<< HEAD
   async getAllBazaarsController(_req: AuthRequest, res: Response) {
     try {
       const result = await getAllBazaars();
@@ -162,8 +157,6 @@
 
   @LoginRequired()
   @AllowedRoles(["Admin", "EventOffice"])
-=======
->>>>>>> 14be38d0
   async getAllTripsController(_req: AuthRequest, res: Response) {
     try {
       const result = await getAllTrips();
@@ -719,11 +712,8 @@
 
 export const updateBazaarDetails =
   eventController.updateBazaarDetails.bind(eventController);
-<<<<<<< HEAD
 export const getAllBazaarsController =
   eventController.getAllBazaarsController.bind(eventController);
-=======
->>>>>>> 14be38d0
 export const getAllTripsController =
   eventController.getAllTripsController.bind(eventController);
 export const createNewTrip =
