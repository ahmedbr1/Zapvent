--- conflicted
+++ resolved
@@ -1,9 +1,5 @@
 import { Request, Response } from "express";
-<<<<<<< HEAD
-import { cancelGymSession, createGymSession } from "../services/gymSessionService";
-=======
 import { cancelGymSession, createGymSession, getGymSessionsByMonth } from "../services/gymSessionService";
->>>>>>> ec01e5c3
 
 export async function cancelGymSessionController(req: Request, res: Response) {
   try {
@@ -58,8 +54,6 @@
       message: "Internal server error.",
     });
   }
-<<<<<<< HEAD
-=======
 }
 
 export async function viewGymScheduleByMonthController(req: Request, res: Response) {
@@ -88,5 +82,4 @@
       message: "Internal server error.",
     });
   }
->>>>>>> ec01e5c3
 }