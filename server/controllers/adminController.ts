--- conflicted
+++ resolved
@@ -1,5 +1,4 @@
 import type { Response } from "express";
-<<<<<<< HEAD
 import * as adminService from "../services/adminService";
 import { AdminRequired } from "../middleware/authDecorators";
 import type { AuthRequest } from "../middleware/authMiddleware";
@@ -49,7 +48,7 @@
 }
 
 // Export an instance
-=======
+export const adminController = new AdminController();
 import type { AuthRequest } from "../middleware/authMiddleware";
 import { AdminRequired } from "../middleware/authDecorators";
 import { ValidateBody } from "../middleware/validationDecorators";
@@ -157,5 +156,4 @@
   }
 }
 
->>>>>>> ec01e5c3
 export const adminController = new AdminController();