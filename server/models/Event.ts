--- conflicted
+++ resolved
@@ -26,10 +26,7 @@
   SEMINAR = "Seminar",
   CONFERENCE = "Conference",
   TRIP = "Trip",
-<<<<<<< HEAD
-=======
   BAZAAR = "Bazaar",
->>>>>>> a586aa10
 }
 
 export interface IEvent extends IBaseModel {
